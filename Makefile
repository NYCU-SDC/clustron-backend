GREEN = \033[0;32m
BLUE = \033[0;34m
RED = \033[0;31m
NC = \033[0m

all: build

prepare:
	@echo -e ":: $(GREEN) Preparing environment...$(NC)"
	@echo -e ":: $(GREEN) Downloading go dependencies...$(NC)"
	@go mod download \
		&& echo -e "==> $(BLUE) Successfully downloaded go dependencies$(NC)" \
		|| (echo -e "==> $(RED) Failed to download go dependencies$(NC)" && exit 1)

run: gen
	@echo -e ":: $(GREEN)Starting backend...$(NC)"
	@go build -o bin/backend cmd/backend/main.go && \
		DEBUG=true ./bin/backend \
		&& echo -e "==> $(BLUE)Successfully shout down backend$(NC)" \
		|| (echo -e "==> $(RED)Backend failed to start $(NC)" && exit 1)

build: gen
	@echo -e ":: $(GREEN)Building backend...$(NC)"
	@echo -e "  -> Building backend binary..."
	@go build -o bin/backend cmd/backend/main.go && echo -e "==> $(BLUE)Build completed successfully$(NC)" || (echo -e "==> $(RED)Build failed$(NC)" && exit 1)

test: gen
	@echo -e ":: $(GREEN)Running tests...$(NC)"
<<<<<<< HEAD
	@go test -cover ./... && echo -e "==> $(BLUE)All tests passed$(NC)" || echo -e "==> $(RED)Tests failed$(NC)"

gen:
	@echo -e ":: $(GREEN)Generating schema and code...$(NC)"
	@echo -e "  -> Running schema creation script..."
	@./scripts/create_full_schema.sh || (echo -e "  -> $(RED)Schema creation failed$(NC)" && exit 1)
	@echo -e "  -> Generating SQLC code..."
	@sqlc generate || (echo -e "  -> $(RED)SQLC generation failed$(NC)" && exit 1)
	@echo -e "  -> Running go generate..."
	@go generate ./... || (echo -e "  -> $(RED)Go generate failed$(NC)" && exit 1)
	@echo -e "==> $(BLUE)Generation completed$(NC)"
=======
	@go test -cover ./... && echo -e "==> $(BLUE)All tests passed$(NC)" || (echo -e "==> $(RED)Tests failed$(NC)" && exit 1)
>>>>>>> b69b5b19
<|MERGE_RESOLUTION|>--- conflicted
+++ resolved
@@ -26,8 +26,7 @@
 
 test: gen
 	@echo -e ":: $(GREEN)Running tests...$(NC)"
-<<<<<<< HEAD
-	@go test -cover ./... && echo -e "==> $(BLUE)All tests passed$(NC)" || echo -e "==> $(RED)Tests failed$(NC)"
+  @go test -cover ./... && echo -e "==> $(BLUE)All tests passed$(NC)" || (echo -e "==> $(RED)Tests failed$(NC)" && exit 1)
 
 gen:
 	@echo -e ":: $(GREEN)Generating schema and code...$(NC)"
@@ -37,7 +36,4 @@
 	@sqlc generate || (echo -e "  -> $(RED)SQLC generation failed$(NC)" && exit 1)
 	@echo -e "  -> Running go generate..."
 	@go generate ./... || (echo -e "  -> $(RED)Go generate failed$(NC)" && exit 1)
-	@echo -e "==> $(BLUE)Generation completed$(NC)"
-=======
-	@go test -cover ./... && echo -e "==> $(BLUE)All tests passed$(NC)" || (echo -e "==> $(RED)Tests failed$(NC)" && exit 1)
->>>>>>> b69b5b19
+	@echo -e "==> $(BLUE)Generation completed$(NC)"