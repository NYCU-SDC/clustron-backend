package config

import (
	"errors"
	"flag"
	configutil "github.com/NYCU-SDC/summer/pkg/config"
	"github.com/joho/godotenv"
	"go.uber.org/zap"
	"gopkg.in/yaml.v3"
	"os"
)

const DefaultSecret = "default-secret"

var (
	ErrDatabaseURLRequired = errors.New("database_url is required")
	ErrInvaldUserRole      = errors.New("invalid user role")
)

type PresetUserInfo struct {
	Role string `yaml:"role"`
}

type Config struct {
<<<<<<< HEAD
	Debug                   bool   `yaml:"debug"              envconfig:"DEBUG"`
	Host                    string `yaml:"host"               envconfig:"HOST"`
	Port                    string `yaml:"port"               envconfig:"PORT"`
	BaseURL                 string `yaml:"base_url"          envconfig:"BASE_URL"`
	Secret                  string `yaml:"secret"             envconfig:"SECRET"`
	DatabaseURL             string `yaml:"database_url"       envconfig:"DATABASE_URL"`
	MigrationSource         string `yaml:"migration_source"   envconfig:"MIGRATION_SOURCE"`
	CasbinPolicySource      string `yaml:"casbin_policy_source" envconfig:"CASBIN_POLICY_SOURCE"`
	CasbinModelSource       string `yaml:"casbin_model_source"   envconfig:"CASBIN_MODEL_SOURCE"`
	OtelCollectorUrl        string `yaml:"otel_collector_url" envconfig:"OTEL_COLLECTOR_URL"`
	GoogleOauthClientID     string `yaml:"google_oauth_client_id"    envconfig:"GOOGLE_OAUTH_CLIENT_ID"`
	GoogleOauthClientSecret string `yaml:"google_oauth_client_secret" envconfig:"GOOGLE_OAUTH_CLIENT_SECRET"`
	NYCUOauthClientID       string `yaml:"nycu_oauth_client_id"    envconfig:"NYCU_OAUTH_CLIENT_ID"`
	NYCUOauthClientSecret   string `yaml:"nycu_oauth_client_secret" envconfig:"NYCU_OAUTH_CLIENT_SECRET"`
=======
	Debug                   bool                      `yaml:"debug"              envconfig:"DEBUG"`
	Host                    string                    `yaml:"host"               envconfig:"HOST"`
	Port                    string                    `yaml:"port"               envconfig:"PORT"`
	BaseURL                 string                    `yaml:"base_url"          envconfig:"BASE_URL"`
	Secret                  string                    `yaml:"secret"             envconfig:"SECRET"`
	DatabaseURL             string                    `yaml:"database_url"       envconfig:"DATABASE_URL"`
	MigrationSource         string                    `yaml:"migration_source"   envconfig:"MIGRATION_SOURCE"`
	OtelCollectorUrl        string                    `yaml:"otel_collector_url" envconfig:"OTEL_COLLECTOR_URL"`
	GoogleOauthClientID     string                    `yaml:"google_oauth_client_id"    envconfig:"GOOGLE_OAUTH_CLIENT_ID"`
	GoogleOauthClientSecret string                    `yaml:"google_oauth_client_secret" envconfig:"GOOGLE_OAUTH_CLIENT_SECRET"`
	NYCUOauthClientID       string                    `yaml:"nycu_oauth_client_id"    envconfig:"NYCU_OAUTH_CLIENT_ID"`
	NYCUOauthClientSecret   string                    `yaml:"nycu_oauth_client_secret" envconfig:"NYCU_OAUTH_CLIENT_SECRET"`
	PresetUser              map[string]PresetUserInfo `yaml:"preset_user"`
>>>>>>> 0ede31f0
}

type LogBuffer struct {
	buffer []logEntry
}

type logEntry struct {
	msg  string
	err  error
	meta map[string]string
}

func NewConfigLogger() *LogBuffer {
	return &LogBuffer{}
}

func (cl *LogBuffer) Warn(msg string, err error, meta map[string]string) {
	cl.buffer = append(cl.buffer, logEntry{msg: msg, err: err, meta: meta})
}

func (cl *LogBuffer) FlushToZap(logger *zap.Logger) {
	for _, e := range cl.buffer {
		var fields []zap.Field
		if e.err != nil {
			fields = append(fields, zap.Error(e.err))
		}
		for k, v := range e.meta {
			fields = append(fields, zap.String(k, v))
		}
		logger.Warn(e.msg, fields...)
	}
	cl.buffer = nil
}

func (c *Config) Validate() error {
	if c.DatabaseURL == "" {
		return ErrDatabaseURLRequired
	}

	for _, user := range c.PresetUser {
		if user.Role != "user" && user.Role != "admin" && user.Role != "organizer" {
			return ErrInvaldUserRole
		}
	}

	return nil
}

func Load() (Config, *LogBuffer) {
	logger := NewConfigLogger()

	config := &Config{
		Debug:                   false,
		Host:                    "localhost",
		Port:                    "8080",
		Secret:                  DefaultSecret,
		DatabaseURL:             "",
		MigrationSource:         "file://internal/database/migrations",
		CasbinPolicySource:      "internal/casbin/full_policy.csv",
		CasbinModelSource:       "internal/casbin/model.conf",
		OtelCollectorUrl:        "",
		GoogleOauthClientID:     "",
		GoogleOauthClientSecret: "",
	}

	var err error

	config, err = FromFile("config.yaml", config, logger)
	if err != nil {
		logger.Warn("Failed to load config from file", err, map[string]string{"path": "config.yaml"})
	}

	config, err = FromEnv(config, logger)
	if err != nil {
		logger.Warn("Failed to load config from env", err, map[string]string{"path": ".env"})
	}

	config, err = FromFlags(config)
	if err != nil {
		logger.Warn("Failed to load config from flags", err, map[string]string{"path": "flags"})
	}

	return *config, logger
}

func FromFile(filePath string, config *Config, logger *LogBuffer) (*Config, error) {
	file, err := os.Open(filePath)
	if err != nil {
		return config, err
	}
	defer func(file *os.File) {
		err := file.Close()
		if err != nil {
			logger.Warn("Failed to close config file", err, map[string]string{"path": filePath})
		}
	}(file)

	fileConfig := Config{}
	if err := yaml.NewDecoder(file).Decode(&fileConfig); err != nil {
		return config, err
	}

	return configutil.Merge[Config](config, &fileConfig)
}

func FromEnv(config *Config, logger *LogBuffer) (*Config, error) {
	if err := godotenv.Overload(); err != nil {
		if os.IsNotExist(err) {
			logger.Warn("No .env file found", err, map[string]string{"path": ".env"})
		} else {
			return nil, err
		}
	}

	envConfig := &Config{
		Debug:                   os.Getenv("DEBUG") == "true",
		Host:                    os.Getenv("HOST"),
		Port:                    os.Getenv("PORT"),
		BaseURL:                 os.Getenv("BASE_URL"),
		Secret:                  os.Getenv("SECRET"),
		DatabaseURL:             os.Getenv("DATABASE_URL"),
		MigrationSource:         os.Getenv("MIGRATION_SOURCE"),
		CasbinPolicySource:      os.Getenv("CASBIN_POLICY_SOURCE"),
		CasbinModelSource:       os.Getenv("CASBIN_MODEL_SOURCE"),
		OtelCollectorUrl:        os.Getenv("OTEL_COLLECTOR_URL"),
		GoogleOauthClientID:     os.Getenv("OAUTH_CLIENT_ID"),
		GoogleOauthClientSecret: os.Getenv("OAUTH_CLIENT_SECRET"),
		NYCUOauthClientID:       os.Getenv("NYCU_OAUTH_CLIENT_ID"),
		NYCUOauthClientSecret:   os.Getenv("NYCU_OAUTH_CLIENT_SECRET"),
	}

	return configutil.Merge[Config](config, envConfig)
}

func FromFlags(config *Config) (*Config, error) {
	flagConfig := &Config{}

	flag.BoolVar(&flagConfig.Debug, "debug", false, "debug mode")
	flag.StringVar(&flagConfig.Host, "host", "", "host")
	flag.StringVar(&flagConfig.Port, "port", "", "port")
	flag.StringVar(&flagConfig.BaseURL, "base_url", "", "base url")
	flag.StringVar(&flagConfig.Secret, "secret", "", "secret")
	flag.StringVar(&flagConfig.DatabaseURL, "database_url", "", "database url")
	flag.StringVar(&flagConfig.MigrationSource, "migration_source", "", "migration source")
	flag.StringVar(&flagConfig.CasbinPolicySource, "casbin_policy_source", "", "casbin policy source")
	flag.StringVar(&flagConfig.CasbinModelSource, "casbin_model_source", "", "casbin model source")
	flag.StringVar(&flagConfig.OtelCollectorUrl, "otel_collector_url", "", "OpenTelemetry collector URL")
	flag.StringVar(&flagConfig.GoogleOauthClientID, "google_oauth_client_id", "", "OAuth client ID")
	flag.StringVar(&flagConfig.GoogleOauthClientSecret, "google_oauth_client_secret", "", "OAuth client secret")
	flag.StringVar(&flagConfig.NYCUOauthClientID, "nycu_oauth_client_id", "", "NYCU OAuth client ID")
	flag.StringVar(&flagConfig.NYCUOauthClientSecret, "nycu_oauth_client_secret", "", "NYCU OAuth client secret")

	flag.Parse()

	return configutil.Merge[Config](config, flagConfig)
}<|MERGE_RESOLUTION|>--- conflicted
+++ resolved
@@ -22,22 +22,6 @@
 }
 
 type Config struct {
-<<<<<<< HEAD
-	Debug                   bool   `yaml:"debug"              envconfig:"DEBUG"`
-	Host                    string `yaml:"host"               envconfig:"HOST"`
-	Port                    string `yaml:"port"               envconfig:"PORT"`
-	BaseURL                 string `yaml:"base_url"          envconfig:"BASE_URL"`
-	Secret                  string `yaml:"secret"             envconfig:"SECRET"`
-	DatabaseURL             string `yaml:"database_url"       envconfig:"DATABASE_URL"`
-	MigrationSource         string `yaml:"migration_source"   envconfig:"MIGRATION_SOURCE"`
-	CasbinPolicySource      string `yaml:"casbin_policy_source" envconfig:"CASBIN_POLICY_SOURCE"`
-	CasbinModelSource       string `yaml:"casbin_model_source"   envconfig:"CASBIN_MODEL_SOURCE"`
-	OtelCollectorUrl        string `yaml:"otel_collector_url" envconfig:"OTEL_COLLECTOR_URL"`
-	GoogleOauthClientID     string `yaml:"google_oauth_client_id"    envconfig:"GOOGLE_OAUTH_CLIENT_ID"`
-	GoogleOauthClientSecret string `yaml:"google_oauth_client_secret" envconfig:"GOOGLE_OAUTH_CLIENT_SECRET"`
-	NYCUOauthClientID       string `yaml:"nycu_oauth_client_id"    envconfig:"NYCU_OAUTH_CLIENT_ID"`
-	NYCUOauthClientSecret   string `yaml:"nycu_oauth_client_secret" envconfig:"NYCU_OAUTH_CLIENT_SECRET"`
-=======
 	Debug                   bool                      `yaml:"debug"              envconfig:"DEBUG"`
 	Host                    string                    `yaml:"host"               envconfig:"HOST"`
 	Port                    string                    `yaml:"port"               envconfig:"PORT"`
@@ -45,13 +29,14 @@
 	Secret                  string                    `yaml:"secret"             envconfig:"SECRET"`
 	DatabaseURL             string                    `yaml:"database_url"       envconfig:"DATABASE_URL"`
 	MigrationSource         string                    `yaml:"migration_source"   envconfig:"MIGRATION_SOURCE"`
+	CasbinPolicySource      string                    `yaml:"casbin_policy_source" envconfig:"CASBIN_POLICY_SOURCE"`
+	CasbinModelSource       string                    `yaml:"casbin_model_source"   envconfig:"CASBIN_MODEL_SOURCE"`
 	OtelCollectorUrl        string                    `yaml:"otel_collector_url" envconfig:"OTEL_COLLECTOR_URL"`
 	GoogleOauthClientID     string                    `yaml:"google_oauth_client_id"    envconfig:"GOOGLE_OAUTH_CLIENT_ID"`
 	GoogleOauthClientSecret string                    `yaml:"google_oauth_client_secret" envconfig:"GOOGLE_OAUTH_CLIENT_SECRET"`
 	NYCUOauthClientID       string                    `yaml:"nycu_oauth_client_id"    envconfig:"NYCU_OAUTH_CLIENT_ID"`
 	NYCUOauthClientSecret   string                    `yaml:"nycu_oauth_client_secret" envconfig:"NYCU_OAUTH_CLIENT_SECRET"`
 	PresetUser              map[string]PresetUserInfo `yaml:"preset_user"`
->>>>>>> 0ede31f0
 }
 
 type LogBuffer struct {
