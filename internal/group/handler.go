package group

import (
	"clustron-backend/internal/grouprole"
	"clustron-backend/internal/jwt"
	"clustron-backend/internal/membership"
	"context"
	"errors"
	"net/http"

	handlerutil "github.com/NYCU-SDC/summer/pkg/handler"
	"github.com/NYCU-SDC/summer/pkg/pagination"
	"github.com/NYCU-SDC/summer/pkg/problem"
	"github.com/go-playground/validator/v10"
	"github.com/google/uuid"
	"github.com/jackc/pgx/v5/pgtype"
	"go.opentelemetry.io/otel"
	"go.opentelemetry.io/otel/trace"
	"go.uber.org/zap"
)

//go:generate mockery --name=MemberStore
type MemberStore interface {
	Add(ctx context.Context, groupId uuid.UUID, memberIdentifier string, role uuid.UUID) (membership.JoinResult, error)
	Join(ctx context.Context, userId uuid.UUID, groupId uuid.UUID, role uuid.UUID) (membership.MemberResponse, error)
	Remove(ctx context.Context, groupID uuid.UUID, userID uuid.UUID) error
	Update(ctx context.Context, groupID uuid.UUID, userID uuid.UUID, role uuid.UUID) (membership.MemberResponse, error)
}

//go:generate mockery --name=Store
type Store interface {
	ListWithUserScope(ctx context.Context, user jwt.User, page int, size int, sort string, sortBy string) ([]grouprole.UserScope, int /* totalCount */, error)
	ListByIDWithLinks(ctx context.Context, user jwt.User, groupID uuid.UUID) (ResponseWithLinks, error)
	Create(ctx context.Context, userID uuid.UUID, group CreateParams) (Group, error)
	Archive(ctx context.Context, groupID uuid.UUID) (Group, error)
	Unarchive(ctx context.Context, groupID uuid.UUID) (Group, error)
	GetTypeByUser(ctx context.Context, userRole string, userID uuid.UUID, groupID uuid.UUID) (grouprole.GroupRole, string, error)
	GetUserGroupAccessLevel(ctx context.Context, userID uuid.UUID, groupID uuid.UUID) (string, error)
	GetByID(ctx context.Context, roleID uuid.UUID) (grouprole.GroupRole, error)
	TransferOwner(ctx context.Context, groupID uuid.UUID, newOwnerIdentifier string, user jwt.User) (grouprole.UserScope, error)
	CreateLink(ctx context.Context, groupID uuid.UUID, title string, Url string) (Link, error)
	UpdateLink(ctx context.Context, groupID uuid.UUID, linkID uuid.UUID, title string, Url string) (Link, error)
	DeleteLink(ctx context.Context, groupID uuid.UUID, linkID uuid.UUID) error
}

type LinkResponse struct {
	ID    string `json:"id"`
	Title string `json:"title"`
	Url   string `json:"url"`
}

type CreateLinkRequest struct {
	Title string `json:"title" validate:"required"`
	Url   string `json:"url" validate:"required"`
}

type Response struct {
	ID          string `json:"id"`
	Title       string `json:"title"`
	Description string `json:"description"`
	IsArchived  bool   `json:"isArchived"`
	CreatedAt   string `json:"createdAt"`
	UpdatedAt   string `json:"updatedAt"`
	Me          struct {
		Type string                 `json:"type"` // will be "membership" or "adminOverride"
		Role grouprole.RoleResponse `json:"role"`
	} `json:"me"`
}

type WithLinksResponse struct {
	Response
<<<<<<< HEAD
	Links []LinkResponse `json:"links"`
=======
	AddedResult membership.JoinMemberResponse `json:"addedResult"` // contains the result of adding members
>>>>>>> da6b3d0b
}

type CreateRequest struct {
	Title       string                        `json:"title" validate:"required"`
	Description string                        `json:"description" validate:"required"`
	Members     []membership.AddMemberRequest `json:"members"`
	Links       []CreateLinkRequest           `json:"links"`
}

type CreateResponse struct {
	Response
	membership.JoinMemberResponse
}

type TransferOwnerRequest struct {
	Identifier string `json:"identifier"`
}

type Handler struct {
	logger        *zap.Logger
	validator     *validator.Validate
	problemWriter *problem.HttpWriter
	tracer        trace.Tracer

	store             Store
	memberStore       MemberStore
	paginationFactory pagination.Factory[Response]
}

func NewHandler(
	logger *zap.Logger,
	validator *validator.Validate,
	problemWriter *problem.HttpWriter,
	store Store,
	memberStore MemberStore) *Handler {
	return &Handler{
		validator:         validator,
		logger:            logger,
		tracer:            otel.Tracer("group/handler"),
		problemWriter:     problemWriter,
		store:             store,
		memberStore:       memberStore,
		paginationFactory: pagination.NewFactory[Response](200, []string{"created_at"}),
	}
}

// GetAllHandler handles the request to get all groups with pagination and sorting
func (h *Handler) GetAllHandler(w http.ResponseWriter, r *http.Request) {
	traceCtx, span := h.tracer.Start(r.Context(), "GetAllGroupHandler")
	defer span.End()
	logger := h.logger.With(zap.String("handler", "GetAllGroupHandler"))

	pageRequest, err := h.paginationFactory.GetRequest(r)
	if err != nil {
		h.problemWriter.WriteError(traceCtx, w, err, logger)
		return
	}

	// verify the role to determine how much data to return
	user, err := jwt.GetUserFromContext(r.Context())
	if err != nil {
		logger.DPanic("Can't find user in context, this should never happen")
		h.problemWriter.WriteError(traceCtx, w, err, logger)
		return
	}

	userScopeResponse, totalCount, err := h.store.ListWithUserScope(traceCtx, user, pageRequest.Page, pageRequest.Size, pageRequest.Sort, pageRequest.SortBy)
	if err != nil {
		if errors.As(err, &handlerutil.NotFoundError{}) {
			handlerutil.WriteJSONResponse(w, http.StatusNotFound, nil)
			return
		}
		h.problemWriter.WriteError(traceCtx, w, err, logger)
		return
	}

	groupResponse := make([]Response, len(userScopeResponse))
	for i, group := range userScopeResponse {
		groupResponse[i] = Response{
			ID:          group.ID.String(),
			Title:       group.Title,
			Description: group.Description.String,
			IsArchived:  group.IsArchived.Bool,
			CreatedAt:   group.CreatedAt.Time.Format("2006-01-02T15:04:05Z07:00"),
			UpdatedAt:   group.UpdatedAt.Time.Format("2006-01-02T15:04:05Z07:00"),
		}
		groupResponse[i].Me.Type = group.Me.Type
		groupResponse[i].Me.Role = group.Me.Role.ToResponse()
	}

	pageResponse := h.paginationFactory.NewResponse(groupResponse, totalCount, pageRequest.Page, pageRequest.Size)
	handlerutil.WriteJSONResponse(w, http.StatusOK, pageResponse)
}

// GetByIDHandler handles the request to get a group by ID
func (h *Handler) GetByIDHandler(w http.ResponseWriter, r *http.Request) {
	traceCtx, span := h.tracer.Start(r.Context(), "GetByIDHandler")
	defer span.End()
	logger := h.logger.With(zap.String("handler", "GetByIDHandler"))

	// get group id from url
	groupID := r.PathValue("group_id")
	groupUUID, err := uuid.Parse(groupID)
	if err != nil {
		h.problemWriter.WriteError(traceCtx, w, err, logger)
		return
	}

	user, err := jwt.GetUserFromContext(r.Context())
	if err != nil {
		logger.DPanic("Can't find user in context, this should never happen")
		h.problemWriter.WriteError(traceCtx, w, err, logger)
		return
	}

	userScopeResponse, err := h.store.ListByIDWithLinks(traceCtx, user, groupUUID)
	if err != nil {
		if errors.As(err, &handlerutil.NotFoundError{}) {
			handlerutil.WriteJSONResponse(w, http.StatusNotFound, nil)
			return
		}
		h.problemWriter.WriteError(traceCtx, w, err, logger)
		return
	}

	groupResponse := WithLinksResponse{
		// Basic group information
		Response: Response{
			ID:          userScopeResponse.ID.String(),
			Title:       userScopeResponse.Title,
			Description: userScopeResponse.Description.String,
			IsArchived:  userScopeResponse.IsArchived.Bool,
			CreatedAt:   userScopeResponse.CreatedAt.Time.Format("2006-01-02T15:04:05Z07:00"),
			UpdatedAt:   userScopeResponse.UpdatedAt.Time.Format("2006-01-02T15:04:05Z07:00"),
		},
	}

	// User-specific information
	groupResponse.Me.Type = userScopeResponse.Me.Type
	groupResponse.Me.Role = userScopeResponse.Me.Role.ToResponse()

	// Links resources of the group
	groupResponse.Links = make([]LinkResponse, len(userScopeResponse.Links))
	for i, link := range userScopeResponse.Links {
		groupResponse.Links[i] = LinkResponse{
			ID:    link.ID.String(),
			Title: link.Title,
			Url:   link.Url,
		}
	}

	handlerutil.WriteJSONResponse(w, http.StatusOK, groupResponse)
}

func (h *Handler) CreateHandler(w http.ResponseWriter, r *http.Request) {
	traceCtx, span := h.tracer.Start(r.Context(), "CreateHandler")
	defer span.End()
	logger := h.logger.With(zap.String("handler", "CreateHandler"))

	user, err := jwt.GetUserFromContext(r.Context())
	if err != nil {
		logger.DPanic("Can't find user in context, this should never happen")
		h.problemWriter.WriteError(traceCtx, w, err, logger)
		return
	}

	if user.Role != "admin" && user.Role != "organizer" { // TODO: the string comparison should be replaced with a enum.
		handlerutil.WriteJSONResponse(w, http.StatusForbidden, nil)
		return
	}

	var request CreateRequest
	err = handlerutil.ParseAndValidateRequestBody(traceCtx, h.validator, r, &request)
	if err != nil {
		h.problemWriter.WriteError(traceCtx, w, err, logger)
		return
	}

	group, err := h.store.Create(traceCtx, user.ID, CreateParams{
		Title:       request.Title,
		Description: pgtype.Text{String: request.Description, Valid: true},
	})
	if err != nil {
		h.problemWriter.WriteError(traceCtx, w, err, logger)
		return
	}

	roleOwner, err := h.store.GetByID(traceCtx, uuid.MustParse(string(grouprole.RoleOwner)))
	if err != nil {
		h.problemWriter.WriteError(traceCtx, w, err, logger)
		return
	}

	// 1. Set creator as a group-owner
	_, err = h.memberStore.Join(traceCtx, user.ID, group.ID, roleOwner.ID)
	if err != nil {
		h.problemWriter.WriteError(traceCtx, w, err, logger)
		return
	}

	// 2. Add other members
	results := membership.JoinMemberResponse{
		AddedSuccessNumber: 0,
		AddedFailureNumber: 0,
		Errors:             []membership.JoinMemberErrorResponse{},
	}
	for _, m := range request.Members {
		if m.Member == user.Email || m.Member == user.StudentID.String {
			continue
		}

		_, err = h.memberStore.Add(traceCtx, group.ID, m.Member, m.Role)
		if err != nil {
			results.AddedFailureNumber++
			results.Errors = append(results.Errors, membership.JoinMemberErrorResponse{
				Member:  m.Member,
				Role:    m.Role.String(),
				Message: err.Error(),
			})
			continue
		}
		// If adding member is successful, increase the success count
		results.AddedSuccessNumber++
	}

	// 3. Add links
	for _, link := range request.Links {
		_, err = h.store.CreateLink(traceCtx, group.ID, link.Title, link.Url)
		if err != nil {
			continue
		}
	}

	groupResponse := CreateResponse{
		Response: Response{
			ID:          group.ID.String(),
			Title:       group.Title,
			Description: group.Description.String,
			IsArchived:  group.IsArchived.Bool,
			CreatedAt:   group.CreatedAt.Time.Format("2006-01-02T15:04:05Z07:00"),
			UpdatedAt:   group.UpdatedAt.Time.Format("2006-01-02T15:04:05Z07:00"),
		},
		AddedResult: results,
	}
	groupResponse.Me.Type = "membership"
	groupResponse.Me.Role = grouprole.RoleResponse{
		ID:          roleOwner.ID.String(),
		RoleName:    roleOwner.RoleName,
		AccessLevel: roleOwner.AccessLevel,
	}

	handlerutil.WriteJSONResponse(w, http.StatusCreated, groupResponse)
}

func (h *Handler) ArchiveHandler(w http.ResponseWriter, r *http.Request) {
	traceCtx, span := h.tracer.Start(r.Context(), "ArchiveHandler")
	defer span.End()
	logger := h.logger.With(zap.String("handler", "ArchiveHandler"))

	groupID := r.PathValue("group_id")
	groupUUID, err := uuid.Parse(groupID)
	if err != nil {
		h.problemWriter.WriteError(traceCtx, w, err, logger)
		return
	}

	user, err := jwt.GetUserFromContext(r.Context())
	if err != nil {
		logger.DPanic("Can't find user in context, this should never happen")
		h.problemWriter.WriteError(traceCtx, w, err, logger)
		return
	}

	if user.Role != "admin" { // TODO: the string comparison should be replaced with a enum.
		accessLevel, err := h.store.GetUserGroupAccessLevel(traceCtx, user.ID, groupUUID)
		if err != nil {
			h.problemWriter.WriteError(traceCtx, w, err, logger)
			return
		}
		if accessLevel != string(grouprole.AccessLevelOwner) {
			handlerutil.WriteJSONResponse(w, http.StatusForbidden, nil)
			return
		}
	}

	group, err := h.store.Archive(traceCtx, groupUUID)
	if err != nil {
		h.problemWriter.WriteError(traceCtx, w, err, logger)
		return
	}

	role, roleType, err := h.store.GetTypeByUser(traceCtx, user.Role, user.ID, groupUUID)
	if err != nil {
		h.problemWriter.WriteError(traceCtx, w, err, logger)
		return
	}

	groupResponse := Response{
		ID:          group.ID.String(),
		Title:       group.Title,
		Description: group.Description.String,
		IsArchived:  group.IsArchived.Bool,
		CreatedAt:   group.CreatedAt.Time.Format("2006-01-02T15:04:05Z07:00"),
		UpdatedAt:   group.UpdatedAt.Time.Format("2006-01-02T15:04:05Z07:00"),
	}
	groupResponse.Me.Type = roleType
	if roleType == "membership" {
		groupResponse.Me.Role = grouprole.RoleResponse{
			ID:          role.ID.String(),
			RoleName:    role.RoleName,
			AccessLevel: role.AccessLevel,
		}
	}

	handlerutil.WriteJSONResponse(w, http.StatusOK, groupResponse)
}

func (h *Handler) UnarchiveHandler(w http.ResponseWriter, r *http.Request) {
	traceCtx, span := h.tracer.Start(r.Context(), "UnarchiveHandler")
	defer span.End()
	logger := h.logger.With(zap.String("handler", "UnarchiveHandler"))

	groupID := r.PathValue("group_id")
	groupUUID, err := uuid.Parse(groupID)
	if err != nil {
		h.problemWriter.WriteError(traceCtx, w, err, logger)
		return
	}

	user, err := jwt.GetUserFromContext(r.Context())
	if err != nil {
		logger.DPanic("Can't find user in context, this should never happen")
		h.problemWriter.WriteError(traceCtx, w, err, logger)
		return
	}

	if user.Role != "admin" { // TODO: the string comparison should be replaced with a enum.
		accessLevel, err := h.store.GetUserGroupAccessLevel(traceCtx, user.ID, groupUUID)
		if err != nil {
			h.problemWriter.WriteError(traceCtx, w, err, logger)
			return
		}
		if accessLevel != string(grouprole.AccessLevelOwner) {
			handlerutil.WriteJSONResponse(w, http.StatusForbidden, nil)
			return
		}
	}

	group, err := h.store.Unarchive(traceCtx, groupUUID)
	if err != nil {
		h.problemWriter.WriteError(traceCtx, w, err, logger)
		return
	}

	role, roleType, err := h.store.GetTypeByUser(traceCtx, user.Role, user.ID, groupUUID)
	if err != nil {
		h.problemWriter.WriteError(traceCtx, w, err, logger)
		return
	}

	groupResponse := Response{
		ID:          group.ID.String(),
		Title:       group.Title,
		Description: group.Description.String,
		IsArchived:  group.IsArchived.Bool,
		CreatedAt:   group.CreatedAt.Time.Format("2006-01-02T15:04:05Z07:00"),
		UpdatedAt:   group.UpdatedAt.Time.Format("2006-01-02T15:04:05Z07:00"),
	}
	groupResponse.Me.Type = roleType
	if roleType == "membership" {
		groupResponse.Me.Role = grouprole.RoleResponse{
			ID:          role.ID.String(),
			RoleName:    role.RoleName,
			AccessLevel: role.AccessLevel,
		}
	}

	handlerutil.WriteJSONResponse(w, http.StatusOK, groupResponse)
}

func (h *Handler) CreateLinkHandler(w http.ResponseWriter, r *http.Request) {
	traceCtx, span := h.tracer.Start(r.Context(), "CreateLinkHandler")
	defer span.End()
	logger := h.logger.With(zap.String("handler", "CreateLinkHandler"))

	groupID := r.PathValue("group_id")
	groupUUID, err := uuid.Parse(groupID)
	if err != nil {
		h.problemWriter.WriteError(traceCtx, w, err, logger)
		return
	}

	var request CreateLinkRequest
	err = handlerutil.ParseAndValidateRequestBody(traceCtx, h.validator, r, &request)
	if err != nil {
		h.problemWriter.WriteError(traceCtx, w, err, logger)
		return
	}

	link, err := h.store.CreateLink(traceCtx, groupUUID, request.Title, request.Url)
	if err != nil {
		h.problemWriter.WriteError(traceCtx, w, err, logger)
		return
	}

	response := LinkResponse{
		ID:    link.ID.String(),
		Title: link.Title,
		Url:   link.Url,
	}

	handlerutil.WriteJSONResponse(w, http.StatusCreated, response)
}

func (h *Handler) UpdateLinkHandler(w http.ResponseWriter, r *http.Request) {
	traceCtx, span := h.tracer.Start(r.Context(), "UpdateLinkHandler")
	defer span.End()
	logger := h.logger.With(zap.String("handler", "UpdateLinkHandler"))

	groupID := r.PathValue("group_id")
	groupUUID, err := uuid.Parse(groupID)
	if err != nil {
		h.problemWriter.WriteError(traceCtx, w, err, logger)
		return
	}

	linkID := r.PathValue("link_id")
	linkUUID, err := uuid.Parse(linkID)
	if err != nil {
		h.problemWriter.WriteError(traceCtx, w, err, logger)
		return
	}

	var request CreateLinkRequest
	err = handlerutil.ParseAndValidateRequestBody(traceCtx, h.validator, r, &request)
	if err != nil {
		h.problemWriter.WriteError(traceCtx, w, err, logger)
		return
	}

	link, err := h.store.UpdateLink(traceCtx, groupUUID, linkUUID, request.Title, request.Url)
	if err != nil {
		h.problemWriter.WriteError(traceCtx, w, err, logger)
		return
	}

	response := LinkResponse{
		ID:    link.ID.String(),
		Title: link.Title,
		Url:   link.Url,
	}

	handlerutil.WriteJSONResponse(w, http.StatusOK, response)
}

func (h *Handler) DeleteLinkHandler(w http.ResponseWriter, r *http.Request) {
	traceCtx, span := h.tracer.Start(r.Context(), "DeleteLinkHandler")
	defer span.End()
	logger := h.logger.With(zap.String("handler", "DeleteLinkHandler"))

	groupID := r.PathValue("group_id")
	groupUUID, err := uuid.Parse(groupID)
	if err != nil {
		h.problemWriter.WriteError(traceCtx, w, err, logger)
		return
	}

	linkID := r.PathValue("link_id")
	linkUUID, err := uuid.Parse(linkID)
	if err != nil {
		h.problemWriter.WriteError(traceCtx, w, err, logger)
		return
	}

	err = h.store.DeleteLink(traceCtx, groupUUID, linkUUID)
	if err != nil {
		h.problemWriter.WriteError(traceCtx, w, err, logger)
		return
	}

	handlerutil.WriteJSONResponse(w, http.StatusNoContent, nil)
}

func (h *Handler) TransferGroupOwnerHandler(w http.ResponseWriter, r *http.Request) {
	traceCtx, span := h.tracer.Start(r.Context(), "TransferGroupOwnerHandler")
	defer span.End()
	logger := h.logger.With(zap.String("handler", "TransferGroupOwnerHandler"))

	groupID := r.PathValue("group_id")
	groupUUID, err := uuid.Parse(groupID)
	if err != nil {
		h.problemWriter.WriteError(traceCtx, w, err, logger)
		return
	}

	user, err := jwt.GetUserFromContext(r.Context())
	if err != nil {
		logger.DPanic("Can't find user in context, this should never happen")
		h.problemWriter.WriteError(traceCtx, w, err, logger)
		return
	}

	var request TransferOwnerRequest
	err = handlerutil.ParseAndValidateRequestBody(traceCtx, h.validator, r, &request)
	if err != nil {
		h.problemWriter.WriteError(traceCtx, w, err, logger)
		return
	}

	// Change role of old owner of the group
	userScopeResponse, err := h.store.TransferOwner(traceCtx, groupUUID, request.Identifier, user)
	if err != nil {
		h.problemWriter.WriteError(traceCtx, w, err, logger)
		return
	}

	groupResponse := Response{
		ID:          userScopeResponse.ID.String(),
		Title:       userScopeResponse.Title,
		Description: userScopeResponse.Description.String,
		IsArchived:  userScopeResponse.IsArchived.Bool,
		CreatedAt:   userScopeResponse.CreatedAt.Time.Format("2006-01-02T15:04:05Z07:00"),
		UpdatedAt:   userScopeResponse.UpdatedAt.Time.Format("2006-01-02T15:04:05Z07:00"),
	}
	groupResponse.Me.Type = userScopeResponse.Me.Type
	groupResponse.Me.Role = userScopeResponse.Me.Role.ToResponse()

	handlerutil.WriteJSONResponse(w, http.StatusOK, groupResponse)
}<|MERGE_RESOLUTION|>--- conflicted
+++ resolved
@@ -69,23 +69,19 @@
 
 type WithLinksResponse struct {
 	Response
-<<<<<<< HEAD
 	Links []LinkResponse `json:"links"`
-=======
+}
+
+type CreateResponse struct {
+	Response
 	AddedResult membership.JoinMemberResponse `json:"addedResult"` // contains the result of adding members
->>>>>>> da6b3d0b
 }
 
 type CreateRequest struct {
 	Title       string                        `json:"title" validate:"required"`
 	Description string                        `json:"description" validate:"required"`
 	Members     []membership.AddMemberRequest `json:"members"`
-	Links       []CreateLinkRequest           `json:"links"`
-}
-
-type CreateResponse struct {
-	Response
-	membership.JoinMemberResponse
+	Links       []CreateLinkRequest
 }
 
 type TransferOwnerRequest struct {
