-- name: CountAll :one
SELECT COUNT(*) FROM groups;

-- name: CountByUser :one
SELECT COUNT(*) FROM memberships WHERE user_id = $1;

-- name: ListAscPaged :many
SELECT * FROM groups ORDER BY created_at ASC LIMIT @Size OFFSET @Skip;

-- name: ListDescPaged :many
SELECT * FROM groups ORDER BY created_at DESC LIMIT @Size OFFSET @Skip;

-- name: ListIfMemberAscPaged :many
SELECT
    g.*,
    gr.*
FROM
    groups AS g
JOIN
    memberships AS m ON m.group_id = g.id
JOIN
    group_role AS gr ON gr.id = m.role_id
WHERE
    m.user_id = $1
ORDER BY
    g.created_at ASC LIMIT @Size OFFSET @Skip;

-- name: ListIfMemberDescPaged :many
SELECT
    g.*,
    gr.*
FROM
    groups AS g
JOIN
    memberships AS m ON m.group_id = g.id
JOIN
    group_role AS gr ON gr.id = m.role_id
WHERE
    m.user_id = $1
ORDER BY
    g.created_at DESC LIMIT @Size OFFSET @Skip;

-- name: GetByID :one
SELECT * FROM groups WHERE id = $1;

-- name: GetIfMember :one
SELECT g.* FROM groups AS g JOIN memberships AS m ON m.group_id = g.id WHERE m.user_id = $1 AND m.group_id = $2;

-- name: Create :one
INSERT INTO groups (title, description) VALUES ($1, $2) RETURNING *;

-- name: CreateWithID :one
INSERT INTO groups (id, title, description) VALUES ($1, $2, $3) RETURNING *;

-- name: Update :one
UPDATE groups SET title = $2, description = $3, updated_at = CURRENT_TIMESTAMP WHERE id = $1 RETURNING *;

-- name: Archive :one
UPDATE groups SET is_archived = TRUE, updated_at = CURRENT_TIMESTAMP WHERE id = $1 RETURNING *;

-- name: Unarchive :one
UPDATE groups SET is_archived = FALSE, updated_at = CURRENT_TIMESTAMP WHERE id = $1 RETURNING *;

-- name: ListMembershipsByUser :many
SELECT
    m.group_id,
    m.role_id,
    gr.role_name,
    gr.access_level
FROM
    memberships AS m
JOIN
    group_role AS gr ON gr.id = m.role_id
WHERE
    user_id = $1;

-- name: GetMembershipByUser :one
SELECT
    m.group_id,
    m.role_id,
    gr.role_name,
    gr.access_level
FROM
    memberships AS m
JOIN
    group_role AS gr ON gr.id = m.role_id
WHERE
    user_id = $1 AND group_id = $2;

-- name: ListGidNumbers :many
SELECT gid_number FROM groups WHERE gid_number IS NOT NULL ORDER BY gid_number;

-- name: UpdateGidNumber :exec
UPDATE groups SET gid_number = $2 WHERE id = $1;

<<<<<<< HEAD
-- name: ListLinksByGroup :many
SELECT
    l.id,
    l.title,
    l.url
FROM
    links AS l
JOIN
    groups AS g ON g.id = l.group_id
WHERE
    g.id = $1;

-- name: CreateLink :one
INSERT INTO links (group_id, title, url) VALUES ($1, $2, $3) RETURNING *;

-- name: UpdateLink :one
UPDATE links SET title = $2, url = $3 WHERE id = $1 RETURNING *;

-- name: DeleteLink :exec
DELETE FROM links WHERE id = $1;
=======
-- name: GetMembersByGroupID :many
SELECT
    *
FROM memberships
WHERE group_id = $1;
>>>>>>> da6b3d0b
<|MERGE_RESOLUTION|>--- conflicted
+++ resolved
@@ -93,7 +93,12 @@
 -- name: UpdateGidNumber :exec
 UPDATE groups SET gid_number = $2 WHERE id = $1;
 
-<<<<<<< HEAD
+-- name: GetMembersByGroupID :many
+SELECT
+    *
+FROM memberships
+WHERE group_id = $1;
+
 -- name: ListLinksByGroup :many
 SELECT
     l.id,
@@ -113,11 +118,4 @@
 UPDATE links SET title = $2, url = $3 WHERE id = $1 RETURNING *;
 
 -- name: DeleteLink :exec
-DELETE FROM links WHERE id = $1;
-=======
--- name: GetMembersByGroupID :many
-SELECT
-    *
-FROM memberships
-WHERE group_id = $1;
->>>>>>> da6b3d0b
+DELETE FROM links WHERE id = $1;