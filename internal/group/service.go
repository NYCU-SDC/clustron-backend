--- conflicted
+++ resolved
@@ -32,6 +32,10 @@
 
 type MembershipStore interface {
 	HasGroupControlAccess(ctx context.Context, groupId uuid.UUID) bool
+	GetByUser(ctx context.Context, userID uuid.UUID, groupID uuid.UUID) (grouprole.GroupRole, error)
+	GetOwnerByGroupID(ctx context.Context, groupID uuid.UUID) (uuid.UUID, error)
+	UpdateRole(ctx context.Context, groupID uuid.UUID, userID uuid.UUID, roleID uuid.UUID) error
+
 }
 
 type UserStore interface {
@@ -47,35 +51,7 @@
 	GetPublicKeysByUserID(ctx context.Context, userID uuid.UUID) ([]setting.PublicKey, error)
 }
 
-type MembershipStore interface {
-	GetByUser(ctx context.Context, userID uuid.UUID, groupID uuid.UUID) (grouprole.GroupRole, error)
-	GetOwnerByGroupID(ctx context.Context, groupID uuid.UUID) (uuid.UUID, error)
-	UpdateRole(ctx context.Context, groupID uuid.UUID, userID uuid.UUID, roleID uuid.UUID) error
-}
-
 type Service struct {
-<<<<<<< HEAD
-	logger          *zap.Logger
-	tracer          trace.Tracer
-	queries         *Queries
-	userStore       UserStore
-	membershipStore MembershipStore
-	roleStore       RoleStore
-	settingStore    SettingStore
-	ldapClient      ldap.LDAPClient
-}
-
-func NewService(logger *zap.Logger, db DBTX, userStore UserStore, membershipStore MembershipStore, settingStore SettingStore, roleStore RoleStore, ldapClient ldap.LDAPClient) *Service {
-	return &Service{
-		logger:          logger,
-		tracer:          otel.Tracer("group/service"),
-		queries:         New(db),
-		userStore:       userStore,
-		membershipStore: membershipStore,
-		roleStore:       roleStore,
-		settingStore:    settingStore,
-		ldapClient:      ldapClient,
-=======
 	logger       *zap.Logger
 	tracer       trace.Tracer
 	queries      *Queries
@@ -96,7 +72,6 @@
 		settingStore: settingStore,
 		memberStore:  membershipStore,
 		ldapClient:   ldapClient,
->>>>>>> 7fee9576
 	}
 }
 
