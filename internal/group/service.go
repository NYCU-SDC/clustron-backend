--- conflicted
+++ resolved
@@ -454,32 +454,10 @@
 
 	saga := internal.NewSaga(s.logger)
 
-<<<<<<< HEAD
-	// CreateInfo LDAP group
-	groupName := newGroup.ID.String()
-	gidNumber, err := s.GetAvailableGidNumber(ctx)
-	if err != nil {
-		logger.Warn("get available gid number failed", zap.Error(err))
-	}
-	uidNumber, err := s.userStore.GetAvailableUidNumber(ctx)
-	logger.Info("gidNumber", zap.Int("gidNumber", gidNumber))
-	if err != nil {
-		logger.Warn("get available gid number failed", zap.Error(err))
-	} else {
-		err = s.ldapClient.CreateGroup(groupName, strconv.Itoa(gidNumber), []string{})
-		if err != nil {
-			logger.Warn("create LDAP group failed", zap.String("group", groupName), zap.Error(err))
-		} else {
-			err = s.queries.UpdateGidNumber(ctx, UpdateGidNumberParams{
-				ID:        newGroup.ID,
-				GidNumber: pgtype.Int4{Int32: int32(gidNumber), Valid: true},
-			})
-=======
 	saga.AddStep(internal.SagaStep{
 		Name: "CreateGroup",
 		Action: func(ctx context.Context) error {
 			newGroup, err = s.queries.Create(ctx, group)
->>>>>>> 6ea250af
 			if err != nil {
 				err = databaseutil.WrapDBError(err, logger, "failed to create group")
 				span.RecordError(err)
