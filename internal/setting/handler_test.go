--- conflicted
+++ resolved
@@ -8,13 +8,6 @@
 	"clustron-backend/internal/setting/mocks"
 	"context"
 	"encoding/json"
-<<<<<<< HEAD
-	"github.com/NYCU-SDC/clustron-backend/internal"
-	"github.com/NYCU-SDC/clustron-backend/internal/jwt"
-	"github.com/NYCU-SDC/clustron-backend/internal/setting"
-	"github.com/NYCU-SDC/clustron-backend/internal/setting/mocks"
-=======
->>>>>>> 2cdaacad
 	"github.com/go-playground/validator/v10"
 	"github.com/google/uuid"
 	"github.com/jackc/pgx/v5/pgtype"
@@ -97,11 +90,7 @@
 			r = r.WithContext(context.WithValue(r.Context(), internal.UserContextKey, jwt.User{
 				ID:       uuid.MustParse("7942c917-4770-43c1-a56a-952186b9970e"),
 				Username: "testuser",
-<<<<<<< HEAD
-				Role:     pgtype.Text{String: "user", Valid: true},
-=======
-				Role:     pgtype.Text{String: "user"},
->>>>>>> 2cdaacad
+				Role:     pgtype.Text{String: "user"},
 			}))
 
 			w := httptest.NewRecorder()
@@ -132,11 +121,7 @@
 			user: jwt.User{
 				ID:       publicKey.UserID,
 				Username: "testuser",
-<<<<<<< HEAD
-				Role:     pgtype.Text{String: "user", Valid: true},
-=======
-				Role:     pgtype.Text{String: "user"},
->>>>>>> 2cdaacad
+				Role:     pgtype.Text{String: "user"},
 			},
 			body: setting.DeletePublicKeyRequest{
 				Id: publicKey.ID.String(),
@@ -148,11 +133,7 @@
 			user: jwt.User{
 				ID:       uuid.MustParse("8814749c-49db-451d-9c78-5118138a7612"),
 				Username: "testuser",
-<<<<<<< HEAD
-				Role:     pgtype.Text{String: "user", Valid: true},
-=======
-				Role:     pgtype.Text{String: "user"},
->>>>>>> 2cdaacad
+				Role:     pgtype.Text{String: "user"},
 			},
 			body: setting.DeletePublicKeyRequest{
 				Id: publicKey.ID.String(),
@@ -250,11 +231,7 @@
 			r = r.WithContext(context.WithValue(r.Context(), internal.UserContextKey, jwt.User{
 				ID:       uuid.MustParse("7942c917-4770-43c1-a56a-952186b9970e"),
 				Username: "testuser",
-<<<<<<< HEAD
-				Role:     pgtype.Text{String: "user", Valid: true},
-=======
-				Role:     pgtype.Text{String: "user"},
->>>>>>> 2cdaacad
+				Role:     pgtype.Text{String: "user"},
 			}))
 			w := httptest.NewRecorder()
 
