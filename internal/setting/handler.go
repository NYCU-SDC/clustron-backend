--- conflicted
+++ resolved
@@ -117,11 +117,7 @@
 		return
 	}
 
-<<<<<<< HEAD
 	err = h.settingStore.OnboardUser(traceCtx, user.Role, user.ID, user.Email, user.StudentID.String, pgtype.Text{String: request.Username, Valid: true}, pgtype.Text{String: request.LinuxUsername, Valid: true})
-=======
-	err = h.settingStore.OnboardUser(traceCtx, user.Role, user.ID, pgtype.Text{String: request.FullName, Valid: true}, pgtype.Text{String: request.LinuxUsername, Valid: true})
->>>>>>> b090bedf
 	if err != nil {
 		h.problemWriter.WriteError(traceCtx, w, err, logger)
 		return
