--- conflicted
+++ resolved
@@ -177,19 +177,13 @@
 		return
 	}
 
-<<<<<<< HEAD
-	setting := Setting{
-		UserID:        userID,
-		FullName:      pgtype.Text{String: request.FullName, Valid: true},
-		LinuxUsername: pgtype.Text{String: request.LinuxUsername, Valid: true},
-=======
 	// TODO: allow updating linux username (after we have a solution to manage ldap users and the home directory in remote lab)
 	var setting Setting
 	// if the linux username is already set, we keep it
 	if oldSetting.LinuxUsername.String != "" {
 		setting = Setting{
 			UserID:        user.ID,
-			Username:      pgtype.Text{String: request.Username, Valid: true},
+			FullName:      pgtype.Text{String: request.FullName, Valid: true},
 			LinuxUsername: oldSetting.LinuxUsername,
 		}
 	} else {
@@ -202,10 +196,9 @@
 		}
 		setting = Setting{
 			UserID:        user.ID,
-			Username:      pgtype.Text{String: request.Username, Valid: true},
+			FullName:      pgtype.Text{String: request.FullName, Valid: true},
 			LinuxUsername: pgtype.Text{String: request.LinuxUsername, Valid: true},
 		}
->>>>>>> bc3e5e48
 	}
 
 	updatedSetting, err := h.settingStore.UpdateSetting(traceCtx, user.ID, setting)
