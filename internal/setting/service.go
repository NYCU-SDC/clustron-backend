--- conflicted
+++ resolved
@@ -15,14 +15,10 @@
 	"go.uber.org/zap"
 )
 
-type AuthStore interface {
+type UserStore interface {
 	SetupUserRole(ctx context.Context, userID uuid.UUID) (string, error)
 }
 
-<<<<<<< HEAD
-	authStore  AuthStore
-	ldapClient ldap.LDAPClient
-=======
 type MembershipService interface {
 	ProcessPendingMemberships(ctx context.Context, userID uuid.UUID, email string, studentID string) error
 }
@@ -33,16 +29,15 @@
 	userStore         UserStore
 	membershipService MembershipService
 	ldapClient        ldap.LDAPClient
->>>>>>> d7aa12bb
-}
-
-func NewService(logger *zap.Logger, db DBTX, authStore AuthStore, ldapClient ldap.LDAPClient) *Service {
+}
+
+func NewService(logger *zap.Logger, db DBTX, userStore UserStore, ldapClient ldap.LDAPClient) *Service {
 	return &Service{
 		logger: logger,
 		tracer: otel.Tracer("setting/service"),
 		query:  New(db),
 
-		authStore:  authStore,
+		userStore:  userStore,
 		ldapClient: ldapClient,
 	}
 }
@@ -75,7 +70,7 @@
 	}
 
 	// set up the user's role
-	_, err = s.authStore.SetupUserRole(traceCtx, userID)
+	_, err = s.userStore.SetupUserRole(traceCtx, userID)
 	if err != nil {
 		span.RecordError(err)
 		return err
