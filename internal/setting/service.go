package setting

import (
	"clustron-backend/internal"
	"clustron-backend/internal/ldap"
	"clustron-backend/internal/user/role"
	"context"

	databaseutil "github.com/NYCU-SDC/summer/pkg/database"
	logutil "github.com/NYCU-SDC/summer/pkg/log"
	"github.com/google/uuid"
	"github.com/jackc/pgx/v5/pgtype"
	"go.opentelemetry.io/otel"
	"go.opentelemetry.io/otel/trace"
	"go.uber.org/zap"
)

type UserStore interface {
	SetupUserRole(ctx context.Context, userID uuid.UUID) (string, error)
}

type MembershipService interface {
	ProcessPendingMemberships(ctx context.Context, userID uuid.UUID, email string, studentID string) error
}
type Service struct {
	logger            *zap.Logger
	tracer            trace.Tracer
	query             *Queries
	userStore         UserStore
	membershipService MembershipService
	ldapClient        ldap.LDAPClient
}

func NewService(logger *zap.Logger, db DBTX, userStore UserStore, ldapClient ldap.LDAPClient) *Service {
	return &Service{
		logger: logger,
		tracer: otel.Tracer("setting/service"),
		query:  New(db),

		userStore:  userStore,
		ldapClient: ldapClient,
	}
}

<<<<<<< HEAD
func (s *Service) SetMembershipService(membershipService MembershipService) {
	s.membershipService = membershipService
}

func (s *Service) OnboardUser(ctx context.Context, userRole string, userID uuid.UUID, email string, studentID string, username pgtype.Text, linuxUsername pgtype.Text) error {
=======
func (s *Service) OnboardUser(ctx context.Context, userRole string, userID uuid.UUID, fullName pgtype.Text, linuxUsername pgtype.Text) error {
>>>>>>> 8165eb99
	traceCtx, span := s.tracer.Start(ctx, "OnboardUser")
	defer span.End()
	logger := logutil.WithContext(traceCtx, s.logger)

	// validate user role
	if userRole != role.NotSetup.String() {
		logger.Warn(internal.ErrAlreadyOnboarded.Error(), zap.String("userID", userID.String()), zap.String("userRole", userRole))
		span.RecordError(internal.ErrAlreadyOnboarded)
		return internal.ErrAlreadyOnboarded
	}

	// update user's setting
	_, err := s.UpdateSetting(traceCtx, userID, Setting{
		UserID:        userID,
		FullName:      fullName,
		LinuxUsername: linuxUsername,
	})
	if err != nil {
		span.RecordError(err)
		return err
	}

	// set up the user's role
	_, err = s.userStore.SetupUserRole(traceCtx, userID)
	if err != nil {
		span.RecordError(err)
		return err
	}

	// Process pending memberships after user onboarding
	err = s.membershipService.ProcessPendingMemberships(traceCtx, userID, email, studentID)
	if err != nil {
		logger.Warn("failed to process pending memberships for onboarded user",
			zap.String("userID", userID.String()),
			zap.String("email", email),
			zap.String("student_id", studentID),
			zap.Error(err))
	}

	return nil
}

func (s *Service) GetSettingByUserID(ctx context.Context, userID uuid.UUID) (Setting, error) {
	traceCtx, span := s.tracer.Start(ctx, "GetSettingByUserID")
	defer span.End()
	logger := logutil.WithContext(traceCtx, s.logger)

	setting, err := s.query.GetSetting(ctx, userID)
	if err != nil {
		err = databaseutil.WrapDBErrorWithKeyValue(err, "settings", "id", userID.String(), logger, "get setting by user id")
		span.RecordError(err)
		return Setting{}, err
	}

	return setting, nil
}

func (s *Service) FindOrCreateSetting(ctx context.Context, userID uuid.UUID, fullName pgtype.Text) (Setting, error) {
	traceCtx, span := s.tracer.Start(ctx, "UpdateSetting")
	defer span.End()
	logger := logutil.WithContext(traceCtx, s.logger)

	exist, err := s.query.ExistByUserID(ctx, userID)
	if err != nil {
		err = databaseutil.WrapDBErrorWithKeyValue(err, "settings", "id", userID.String(), logger, "check setting exists")
		span.RecordError(err)
		return Setting{}, err
	}

	var setting Setting
	if !exist {
		setting, err = s.query.CreateSetting(ctx, CreateSettingParams{UserID: userID, FullName: fullName})
		if err != nil {
			err = databaseutil.WrapDBError(err, logger, "create setting")
			span.RecordError(err)
			return Setting{}, err
		}
	} else {
		setting, err = s.query.GetSetting(ctx, userID)
		if err != nil {
			err = databaseutil.WrapDBErrorWithKeyValue(err, "settings", "id", userID.String(), logger, "get setting by user id")
			span.RecordError(err)
			return Setting{}, err
		}
	}

	return setting, nil
}

func (s *Service) UpdateSetting(ctx context.Context, userID uuid.UUID, setting Setting) (Setting, error) {
	traceCtx, span := s.tracer.Start(ctx, "UpdateSetting")
	defer span.End()
	logger := logutil.WithContext(traceCtx, s.logger)

	updatedSetting, err := s.query.UpdateSetting(ctx, UpdateSettingParams(setting))
	if err != nil {
		err = databaseutil.WrapDBErrorWithKeyValue(err, "settings", "id", userID.String(), logger, "update setting")
		span.RecordError(err)
		return Setting{}, err
	}

	return updatedSetting, nil
}

func (s *Service) GetPublicKeysByUserID(ctx context.Context, userID uuid.UUID) ([]PublicKey, error) {
	traceCtx, span := s.tracer.Start(ctx, "GetPublicKeysByUserID")
	defer span.End()
	logger := logutil.WithContext(traceCtx, s.logger)

	publicKeys, err := s.query.GetPublicKeys(ctx, userID)
	if err != nil {
		err = databaseutil.WrapDBErrorWithKeyValue(err, "public_keys", "id", userID.String(), logger, "get public keys by user id")
		span.RecordError(err)
		return nil, err
	}

	return publicKeys, err
}

func (s *Service) GetPublicKeyByID(ctx context.Context, id uuid.UUID) (PublicKey, error) {
	traceCtx, span := s.tracer.Start(ctx, "GetPublicKeyByID")
	defer span.End()
	logger := logutil.WithContext(traceCtx, s.logger)

	publicKey, err := s.query.GetPublicKey(ctx, id)
	if err != nil {
		err = databaseutil.WrapDBErrorWithKeyValue(err, "public_keys", "id", id.String(), logger, "get public key by id")
		span.RecordError(err)
		return PublicKey{}, err
	}

	return publicKey, nil
}

func (s *Service) AddPublicKey(ctx context.Context, publicKey CreatePublicKeyParams) (PublicKey, error) {
	traceCtx, span := s.tracer.Start(ctx, "AddPublicKey")
	defer span.End()
	logger := logutil.WithContext(traceCtx, s.logger)

	addedPublicKey, err := s.query.CreatePublicKey(ctx, publicKey)
	if err != nil {
		err = databaseutil.WrapDBErrorWithKeyValue(err, "public_keys", "id", publicKey.UserID.String(), logger, "add public key")
		span.RecordError(err)
		return PublicKey{}, err
	}

	settings, err := s.GetSettingByUserID(ctx, publicKey.UserID)
	if err != nil {
		err = databaseutil.WrapDBErrorWithKeyValue(err, "settings", "id", publicKey.UserID.String(), logger, "get setting by user id")
		span.RecordError(err)
		return PublicKey{}, err
	}

	// check if the user LDAP user exists, if exists, add the public key to the user
	user, err := s.ldapClient.GetUserInfo(settings.LinuxUsername.String)
	if err != nil {
		logger.Warn("get user by id failed", zap.Error(err))
	} else if user != nil {
		err = s.ldapClient.AddSSHPublicKey(settings.LinuxUsername.String, publicKey.PublicKey)
		if err != nil {
			logger.Warn("add public key to LDAP user failed", zap.Error(err))
		}
		// get public key
		publicKeys, err := s.GetPublicKeysByUserID(ctx, publicKey.UserID)
		if err != nil {
			logger.Warn("get public key failed", zap.Error(err))
		}
		logger.Info("add public key to LDAP user successfully", zap.String("userID", publicKey.UserID.String()), zap.String("publicKey", publicKey.PublicKey))
		logger.Info("public keys", zap.Any("publicKeys", publicKeys))
	}

	return addedPublicKey, nil
}

func (s *Service) DeletePublicKey(ctx context.Context, id uuid.UUID) error {
	traceCtx, span := s.tracer.Start(ctx, "DeletePublicKey")
	defer span.End()
	logger := logutil.WithContext(traceCtx, s.logger)

	publicKey, err := s.GetPublicKeyByID(ctx, id)
	if err != nil {
		err = databaseutil.WrapDBErrorWithKeyValue(err, "settings", "id", id.String(), logger, "get public key by id")
		span.RecordError(err)
		return err
	}

	settings, err := s.GetSettingByUserID(ctx, publicKey.UserID)
	if err != nil {
		err = databaseutil.WrapDBErrorWithKeyValue(err, "settings", "id", publicKey.UserID.String(), logger, "get setting by user id")
		span.RecordError(err)
		return err
	}

	// check if the user LDAP user exists, if exists, delete the public key to the user
	user, err := s.ldapClient.GetUserInfo(settings.LinuxUsername.String)
	if err != nil {
		logger.Warn("get user by id failed", zap.Error(err))
	} else if user != nil {
		err = s.ldapClient.DeleteSSHPublicKey(settings.LinuxUsername.String, publicKey.PublicKey)
		if err != nil {
			logger.Warn("delete the public key from LDAP user failed", zap.Error(err))
		}
	}

	err = s.query.DeletePublicKey(ctx, id)
	if err != nil {
		err = databaseutil.WrapDBErrorWithKeyValue(err, "settings", "id", id.String(), logger, "delete public key")
		span.RecordError(err)
		return err
	}

	return nil
}

func (s *Service) IsLinuxUsernameExists(ctx context.Context, linuxUsername string) (bool, error) {
	traceCtx, span := s.tracer.Start(ctx, "IsLinuxUsernameExists")
	defer span.End()
	logger := logutil.WithContext(traceCtx, s.logger)

	exists, err := s.query.ExistByLinuxUsername(ctx, pgtype.Text{String: linuxUsername, Valid: true})
	if err != nil {
		err = databaseutil.WrapDBError(err, logger, "check linux username exists")
		span.RecordError(err)
		return false, err
	}

	return exists, nil
}<|MERGE_RESOLUTION|>--- conflicted
+++ resolved
@@ -42,15 +42,11 @@
 	}
 }
 
-<<<<<<< HEAD
 func (s *Service) SetMembershipService(membershipService MembershipService) {
 	s.membershipService = membershipService
 }
 
 func (s *Service) OnboardUser(ctx context.Context, userRole string, userID uuid.UUID, email string, studentID string, username pgtype.Text, linuxUsername pgtype.Text) error {
-=======
-func (s *Service) OnboardUser(ctx context.Context, userRole string, userID uuid.UUID, fullName pgtype.Text, linuxUsername pgtype.Text) error {
->>>>>>> 8165eb99
 	traceCtx, span := s.tracer.Start(ctx, "OnboardUser")
 	defer span.End()
 	logger := logutil.WithContext(traceCtx, s.logger)
