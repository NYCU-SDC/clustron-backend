-- name: ListDescPaged :many
SELECT
    m.group_id,
    m.user_id,
    s.full_name,
    u.email,
    u.student_id,
    m.role_id,
    gr.role,
    gr.access_level
FROM memberships AS m
JOIN group_role AS gr ON gr.id = m.role_id
JOIN users AS u ON u.id = m.user_id
JOIN settings AS s ON s.user_id = u.id
WHERE group_id = $1
ORDER BY @SortBy::text DESC
LIMIT @Size OFFSET @Skip;

-- name: ListAscPaged :many
SELECT
    m.group_id,
    m.user_id,
    s.full_name,
    u.email,
    u.student_id,
    m.role_id,
    gr.role,
    gr.access_level
FROM memberships AS m
JOIN group_role AS gr ON gr.id = m.role_id
JOIN users AS u ON u.id = m.user_id
JOIN settings AS s ON s.user_id = u.id
WHERE group_id = $1
ORDER BY @SortBy::text ASC
LIMIT @Size OFFSET @Skip;

-- name: ExistsByIdentifier :one
SELECT EXISTS (
    SELECT 1
    FROM memberships AS m
    JOIN users AS u ON u.id = m.user_id
    WHERE group_id = $1 AND (u.student_id = $2 OR u.email = $2)
);

-- name: ExistsByID :one
SELECT EXISTS (
    SELECT 1
    FROM memberships
    WHERE group_id = $1 AND user_id = $2
) AS exists;

-- name: GetByUser :one
SELECT
    m.user_id,
    m.group_id,
    m.role_id,
    gr.role,
    gr.access_level
FROM
    memberships AS m
        JOIN
    group_role AS gr ON gr.id = m.role_id
WHERE
    user_id = $1 AND group_id = $2;

-- name: CountByGroupID :one
SELECT COUNT(*) FROM memberships
WHERE group_id = $1;

-- name: CreateOrUpdatePending :one
INSERT INTO pending_memberships (user_identifier, group_id, role_id)
VALUES ($1, $2, $3)
ON CONFLICT (user_identifier, group_id) DO UPDATE SET role_id = EXCLUDED.role_id
RETURNING *;

-- name: ExistsPendingByIdentifier :one
SELECT EXISTS (
    SELECT 1
    FROM pending_memberships
    WHERE group_id = $1 AND user_identifier = $2
) AS exists;

-- name: GetPendingByIdentifier :one
SELECT *
FROM pending_memberships
WHERE group_id = $1 AND user_identifier = $2;

-- name: UpdatePending :one
UPDATE pending_memberships
SET role_id = $1
WHERE group_id = $2 AND user_identifier = $3
RETURNING *;

<<<<<<< HEAD
-- name: DeletePendingByID :exec
DELETE FROM pending_memberships
WHERE id = $1;

-- name: GetPendingByUserIdentifier :many
=======
-- name: ListPendingMembersDescPaged :many
SELECT
    pm.id,
    pm.user_identifier,
    pm.group_id,
    pm.role_id,
    gr.role,
    gr.access_level
FROM pending_memberships AS pm
JOIN group_role AS gr ON gr.id = pm.role_id
WHERE pm.group_id = $1
ORDER BY @SortBy::text DESC
LIMIT @Size OFFSET @Skip;

-- name: ListPendingMembersAscPaged :many
SELECT
    pm.id,
    pm.user_identifier,
    pm.group_id,
    pm.role_id,
    gr.role,
    gr.access_level
FROM pending_memberships AS pm
JOIN group_role AS gr ON gr.id = pm.role_id
WHERE pm.group_id = $1
ORDER BY @SortBy::text ASC
LIMIT @Size OFFSET @Skip;

-- name: CountPendingByGroupID :one
SELECT COUNT(*) FROM pending_memberships
WHERE group_id = $1;

-- name: GetPendingByID :one
>>>>>>> 8165eb99
SELECT
    pm.id,
    pm.user_identifier,
    pm.group_id,
    pm.role_id,
    gr.role,
    gr.access_level
FROM pending_memberships AS pm
JOIN group_role AS gr ON gr.id = pm.role_id
<<<<<<< HEAD
WHERE pm.user_identifier = @email OR pm.user_identifier = @student_id;
=======
WHERE pm.id = $1;

-- name: UpdatePendingByID :one
UPDATE pending_memberships
SET role_id = $1
WHERE id = $2
RETURNING *;

-- name: DeletePendingByID :exec
DELETE FROM pending_memberships
WHERE id = $1;
>>>>>>> 8165eb99

-- name: CreateOrUpdate :one
INSERT INTO memberships (group_id, user_id, role_id)
VALUES ($1, $2, $3)
ON CONFLICT (user_id, group_id) DO UPDATE SET role_id = EXCLUDED.role_id
RETURNING *;

-- name: Delete :exec
DELETE FROM memberships
WHERE group_id = $1 AND user_id = $2;

-- name: UpdateRole :one
UPDATE memberships
SET role_id = $1
WHERE group_id = $2 AND user_id = $3
RETURNING *;<|MERGE_RESOLUTION|>--- conflicted
+++ resolved
@@ -91,13 +91,18 @@
 WHERE group_id = $2 AND user_identifier = $3
 RETURNING *;
 
-<<<<<<< HEAD
--- name: DeletePendingByID :exec
-DELETE FROM pending_memberships
-WHERE id = $1;
+-- name: GetPendingByUserIdentifier :many
+SELECT
+    pm.id,
+    pm.user_identifier,
+    pm.group_id,
+    pm.role_id,
+    gr.role,
+    gr.access_level
+FROM pending_memberships AS pm
+JOIN group_role AS gr ON gr.id = pm.role_id
+WHERE pm.user_identifier = @email OR pm.user_identifier = @student_id;
 
--- name: GetPendingByUserIdentifier :many
-=======
 -- name: ListPendingMembersDescPaged :many
 SELECT
     pm.id,
@@ -131,7 +136,6 @@
 WHERE group_id = $1;
 
 -- name: GetPendingByID :one
->>>>>>> 8165eb99
 SELECT
     pm.id,
     pm.user_identifier,
@@ -141,9 +145,6 @@
     gr.access_level
 FROM pending_memberships AS pm
 JOIN group_role AS gr ON gr.id = pm.role_id
-<<<<<<< HEAD
-WHERE pm.user_identifier = @email OR pm.user_identifier = @student_id;
-=======
 WHERE pm.id = $1;
 
 -- name: UpdatePendingByID :one
@@ -155,7 +156,6 @@
 -- name: DeletePendingByID :exec
 DELETE FROM pending_memberships
 WHERE id = $1;
->>>>>>> 8165eb99
 
 -- name: CreateOrUpdate :one
 INSERT INTO memberships (group_id, user_id, role_id)
