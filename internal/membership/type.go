--- conflicted
+++ resolved
@@ -15,16 +15,10 @@
 }
 
 type PendingMemberResponse struct {
-<<<<<<< HEAD
-	ID             uuid.UUID      `json:"id"`
-	UserIdentifier string         `json:"userIdentifier"`
-	Role           grouprole.Role `json:"role"`
-=======
 	ID             uuid.UUID              `json:"id"`
 	UserIdentifier string                 `json:"userIdentifier"`
 	GroupID        uuid.UUID              `json:"groupId"`
 	Role           grouprole.RoleResponse `json:"role"`
->>>>>>> b090bedf
 }
 
 type JoinResult interface {
