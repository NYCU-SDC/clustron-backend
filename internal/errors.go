package internal

import (
	"encoding/json"
	"errors"
	"github.com/NYCU-SDC/summer/pkg/problem"
	"net/http"
	"strconv"
)

var (
	// Auth Errors
	ErrInvalidRefreshToken    = errors.New("invalid refresh token")
	ErrProviderNotFound       = errors.New("provider not found")
	ErrInvalidExchangeToken   = errors.New("invalid exchange token")
	ErrInvalidCallbackInfo    = errors.New("invalid callback info")
	ErrInvalidCallbackState   = errors.New("invalid callback state")
	ErrPermissionDenied       = errors.New("permission denied")
	ErrAlreadyOnboarded       = errors.New("user already onboarded")
	ErrBindingAccountConflict = errors.New("binding account conflict")
	ErrNewStateFailed         = errors.New("failed to generate new state")

	// Database Errors
	ErrDatabaseConflict = errors.New("database conflict")

<<<<<<< HEAD
	// Setting Errors
	ErrInvalidPublicKey = errors.New("invalid public key")
=======
	// LDAP Errors
	ErrLDAPPublicKeyConflict = errors.New("ldap public key conflict")
>>>>>>> 3ad53780
)

type ErrInvalidLinuxUsername struct {
	Reason string
}

func NewConflictProblem(reason string) problem.Problem {
	return problem.Problem{
		Title:  "Conflict",
		Status: http.StatusConflict,
		Type:   "https://developer.mozilla.org/en-US/docs/Web/HTTP/Status/409",
		Detail: reason,
	}
}

func (e ErrInvalidLinuxUsername) Error() string {
	return e.Reason
}

type ErrInvalidSetting struct {
	Reason string
}

func (e ErrInvalidSetting) Error() string {
	return e.Reason
}

func NewProblemWriter() *problem.HttpWriter {
	return problem.NewWithMapping(ErrorHandler)
}

func ErrorHandler(err error) problem.Problem {
	switch {
	case errors.Is(err, ErrInvalidRefreshToken):
		return problem.NewNotFoundProblem("refresh token not found")
	case errors.Is(err, ErrProviderNotFound):
		return problem.NewNotFoundProblem("provider not found")
	case errors.Is(err, ErrInvalidExchangeToken):
		return problem.NewValidateProblem("invalid exchange token")
	case errors.Is(err, ErrInvalidCallbackInfo):
		return problem.NewValidateProblem("invalid callback info")
	case errors.Is(err, ErrInvalidCallbackState):
		return problem.NewInternalServerProblem("invalid callback state")
	case errors.Is(err, ErrPermissionDenied):
		return problem.NewForbiddenProblem("permission denied")
	case errors.Is(err, ErrDatabaseConflict):
		return NewConflictProblem("database conflict")
	case errors.Is(err, ErrAlreadyOnboarded):
		return problem.NewBadRequestProblem("user already onboarded")
	case errors.Is(err, strconv.ErrSyntax):
		return problem.NewValidateProblem("invalid syntax")
	case errors.As(err, new(*json.SyntaxError)):
		return problem.NewValidateProblem("invalid JSON syntax")
	case errors.As(err, &ErrInvalidLinuxUsername{}):
		return problem.NewValidateProblem("invalid username: " + err.Error())
	case errors.As(err, &ErrInvalidSetting{}):
		return problem.NewValidateProblem("invalid setting: " + err.Error())
	case errors.Is(err, ErrInvalidPublicKey):
		return problem.NewValidateProblem("invalid public key")
	case errors.Is(err, ErrBindingAccountConflict):
		return problem.NewBadRequestProblem("binding account conflict")
	case errors.Is(err, ErrLDAPPublicKeyConflict):
		return NewConflictProblem("ldap public key conflict")
	default:
		return problem.Problem{}
	}
}<|MERGE_RESOLUTION|>--- conflicted
+++ resolved
@@ -23,13 +23,11 @@
 	// Database Errors
 	ErrDatabaseConflict = errors.New("database conflict")
 
-<<<<<<< HEAD
+	// LDAP Errors
+	ErrLDAPPublicKeyConflict = errors.New("ldap public key conflict")
+
 	// Setting Errors
 	ErrInvalidPublicKey = errors.New("invalid public key")
-=======
-	// LDAP Errors
-	ErrLDAPPublicKeyConflict = errors.New("ldap public key conflict")
->>>>>>> 3ad53780
 )
 
 type ErrInvalidLinuxUsername struct {
