--- conflicted
+++ resolved
@@ -34,13 +34,10 @@
 		return problem.NewValidateProblem("invalid callback info")
 	case errors.Is(err, ErrPermissionDenied):
 		return problem.NewForbiddenProblem("permission denied")
-<<<<<<< HEAD
 	case errors.Is(err, ErrDatabaseConflict):
 		return NewBadRequestProblem("database conflict")
-=======
 	case errors.Is(err, strconv.ErrSyntax):
 		return problem.NewValidateProblem("invalid syntax")
->>>>>>> 04e00be0
 	}
 	return problem.Problem{}
 }
