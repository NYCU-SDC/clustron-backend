--- conflicted
+++ resolved
@@ -53,16 +53,9 @@
 	issuer := mocks.NewJWTIssuer(t)
 
 	jwtUser := jwt.User{
-<<<<<<< HEAD
-		ID:       uuid.MustParse("28f0874f-cdb7-4342-9685-fe932ed1dd79"),
-		Username: "testuser",
-		Email:    "testuser@testuser.com",
-		Role:     "user",
-=======
 		ID:    uuid.MustParse("28f0874f-cdb7-4342-9685-fe932ed1dd79"),
 		Email: "testuser@testuser.com",
 		Role:  pgtype.Text{String: "user"},
->>>>>>> 6f853d57
 	}
 
 	issuer.On("GetUserByRefreshToken",
