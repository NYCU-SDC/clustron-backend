--- conflicted
+++ resolved
@@ -21,17 +21,13 @@
 	tracer    trace.Tracer
 }
 
-<<<<<<< HEAD
 type ServiceInterface interface {
 	GetByID(ctx context.Context, id uuid.UUID) (User, error)
 	GetIdByEmail(ctx context.Context, email string) (uuid.UUID, error)
 	GetIdByStudentId(ctx context.Context, studentID string) (uuid.UUID, error)
 }
 
-func NewService(logger *zap.Logger, db DBTX) *Service {
-=======
 func NewService(logger *zap.Logger, presetMap map[string]config.PresetUserInfo, db DBTX) *Service {
->>>>>>> b1f17761
 	return &Service{
 		queries:   New(db),
 		logger:    logger,
@@ -142,7 +138,6 @@
 	return jwtUser, nil
 }
 
-<<<<<<< HEAD
 func (s *Service) GetIdByEmail(ctx context.Context, email string) (uuid.UUID, error) {
 	traceCtx, span := s.tracer.Start(ctx, "GetIdByEmail")
 	defer span.End()
@@ -171,7 +166,7 @@
 	}
 
 	return id, nil
-=======
+
 func (s *Service) GetRoleByID(ctx context.Context, id uuid.UUID) (string, error) {
 	traceCtx, span := s.tracer.Start(ctx, "GetRoleByID")
 	defer span.End()
@@ -185,5 +180,5 @@
 	}
 
 	return role, nil
->>>>>>> b1f17761
+
 }