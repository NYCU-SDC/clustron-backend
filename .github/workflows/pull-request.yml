name: Lint, Test, and Build Backend

on:
  pull_request:
    branches:
      - main

jobs:
  Lint:
    runs-on:  ubuntu-latest
    steps:
      - name: Checkout source
        uses: actions/checkout@v4

      - name: Setup go
        uses: actions/setup-go@v5
        with:
          go-version: '1.24'

      - name: Setup Sqlc
        uses: sqlc-dev/setup-sqlc@v4
        with:
          sqlc-version: '1.28.0'

      - name: Setup mockery
        uses: brokeyourbike/go-mockery-action@v0
        with:
          mockery-version: '2.53.3'

      - name: Build
        run: |
          go mod download
          make gen

      - name: Lint
        uses: golangci/golangci-lint-action@v7
        with:
          version: v2.0

  Test:
    runs-on: ubuntu-latest
    steps:
      - name: Checkout source
        uses: actions/checkout@v4

      - name: Setup go
        uses: actions/setup-go@v5
        with:
          go-version: '1.24'

      - name: Setup Sqlc
        uses: sqlc-dev/setup-sqlc@v4
        with:
          sqlc-version: '1.28.0'

      - name: Setup mockery
        uses: brokeyourbike/go-mockery-action@v0
        with:
          mockery-version: '2.53.3'

      - name: Test
        run: make test

  Build:
    needs: Test
    runs-on:  ubuntu-latest
    steps:
      - name: Checkout source
        uses: actions/checkout@v4

      - name: Setup go
        uses: actions/setup-go@v5
        with:
          go-version: '1.24'

      - name: Setup Sqlc
        uses: sqlc-dev/setup-sqlc@v4
        with:
          sqlc-version: '1.25.0'

      - name: Setup mockery
        uses: brokeyourbike/go-mockery-action@v0
        with:
          mockery-version: '2.53.3'

      - name: Build
        run: |
          go mod download
          make gen
          env GOOS=linux go build -o bin/backend cmd/backend/main.go

      - name: Set up Docker Buildx
        uses: docker/setup-buildx-action@v3

      - name: Login to Docker Hub
        uses: docker/login-action@v3
        with:
          username: ${{ secrets.DOCKER_REGISTRY_USERNAME }}
          password: ${{ secrets.DOCKER_REGISTRY_TOKEN }}

      - name: Build and Push Docker image
        uses: docker/build-push-action@v6
        with:
          cache-from: type=gha
          cache-to: type=gha,mode=max
          push: true
          tags: |
            nycusdc/clustron-backend:pr-${{ github.event.number }}
            nycusdc/clustron-backend:${{ github.sha }}
          context: .

  Deploy:
    name: Deploy
    needs: Build
    runs-on: ubuntu-latest
    steps:
      - name: Extract PR body for webhook
        uses: NYCU-SDC/Extract-PRbody@V1.0
        id: extract
        with:
          pr_body: ${{ github.event.pull_request.body }}

      - name: Process PR body for webhook
        run: |
          PR_TYPE=$(echo '${{ steps.extract.outputs.type_block }}' | jq -R -s @json)
          PR_PURPOSE=$(echo '${{ steps.extract.outputs.purpose_block }}' | jq -R -s @json)
          echo "PR_TYPE=$PR_TYPE" >> $GITHUB_ENV
          echo "PR_PURPOSE=$PR_PURPOSE" >> $GITHUB_ENV

      - name: Trigger n8n Snapshot Webhook
        run: |
          curl --location --request POST 'https://webhook.eng.sdc.nycu.club/webhook/deploy' \
            --header 'Content-Type: application/json' \
            --header 'x-deploy-token: ${{ secrets.N8N_DEPLOY_TOKEN }}' \
              --data-raw '{
            "source": {
              "title": "Clustron",
              "repo": "${{ github.repository }}",
              "branch": "${{ github.head_ref || github.ref_name }}",
              "commit": "${{ github.sha }}",
              "pr_number": "${{ github.event.number }}",
              "pr_title": "${{ github.event.pull_request.title }}",
              "pr_type": ${{ env.PR_TYPE }},
              "pr_purpose": ${{ env.PR_PURPOSE }}
            },
            "method": "deploy",
            "metadata": {
              "environment": "snapshot",
              "component": "backend"
            },
            "setup": {
              "inject_secret": {
                "enable": true,
                "project": "clustron",
                "environment": "snapshot",
                "secrets": [
                  {
                    "path": "/google-oauth",
                    "secret_name": "CLIENT_ID",
                    "env_name": "GOOGLE_OAUTH_CLIENT_ID"
                  },
                  {
                    "path": "/google-oauth",
                    "secret_name": "CLIENT_SECRET",
                    "env_name": "GOOGLE_OAUTH_CLIENT_SECRET"
                  },
                  {
                    "path": "/nycu-oauth",
                    "secret_name": "CLIENT_ID",
                    "env_name": "NYCU_OAUTH_CLIENT_ID"
                  },
                  {
                    "path": "/nycu-oauth",
                    "secret_name": "CLIENT_SECRET",
                    "env_name": "NYCU_OAUTH_CLIENT_SECRET"
                  },
                  {
                    "path": "/",
                    "secret_name": "JWT_SECRET",
                    "env_name": "SECRET"
                  },
                  {
<<<<<<< HEAD
                      "path": "/",
                      "secret_name": "OAUTH_PROXY_TOKEN",
                      "env_name": "OAUTH_PROXY_SECRET"
=======
                    "path": "/",
                    "secret_name": "SLURM_BASE_URL",
                    "env_name": "SLURM_BASE_URL"
>>>>>>> 0b0a6b74
                  }
                ]
              }
            },
            "post": {
              "notify_discord": {
                "enable": true,
                "channel": "clustron-activity"
              },
              "setup_domain": {
                "enable": true,
                "title": "Endpoint",
                "name": "api.pr-${{ github.event.pull_request.number }}.clustron.sdc.nycu.club",
                "value": "gcp-eng-deploy:internal"
              }
            }
          }'<|MERGE_RESOLUTION|>--- conflicted
+++ resolved
@@ -180,15 +180,14 @@
                     "env_name": "SECRET"
                   },
                   {
-<<<<<<< HEAD
-                      "path": "/",
-                      "secret_name": "OAUTH_PROXY_TOKEN",
-                      "env_name": "OAUTH_PROXY_SECRET"
-=======
+                    "path": "/",
+                    "secret_name": "OAUTH_PROXY_TOKEN",
+                    "env_name": "OAUTH_PROXY_SECRET"
+                  },
+                  {
                     "path": "/",
                     "secret_name": "SLURM_BASE_URL",
                     "env_name": "SLURM_BASE_URL"
->>>>>>> 0b0a6b74
                   }
                 ]
               }
