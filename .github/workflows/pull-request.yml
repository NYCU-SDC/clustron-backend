name: Lint, Test, and Build Backend

on:
  pull_request:
    branches:
      - main

jobs:
  Lint:
    runs-on:  ubuntu-latest
    steps:
      - name: Checkout source
        uses: actions/checkout@v4

      - name: Setup go
        uses: actions/setup-go@v5
        with:
          go-version: '1.24'

      - name: Setup Sqlc
        uses: sqlc-dev/setup-sqlc@v4
        with:
          sqlc-version: '1.28.0'

      - name: Setup mockery
        uses: brokeyourbike/go-mockery-action@v0
        with:
          mockery-version: '2.53.3'

      - name: Build
        run: |
          go mod download
          make gen

      - name: Lint
        uses: golangci/golangci-lint-action@v7
        with:
          version: v2.0

  Test:
    runs-on: ubuntu-latest
    steps:
      - name: Checkout source
        uses: actions/checkout@v4

      - name: Setup go
        uses: actions/setup-go@v5
        with:
          go-version: '1.24'

      - name: Setup Sqlc
        uses: sqlc-dev/setup-sqlc@v4
        with:
          sqlc-version: '1.28.0'

      - name: Setup mockery
        uses: brokeyourbike/go-mockery-action@v0
        with:
          mockery-version: '2.53.3'

      - name: Test
        run: make test

  Build:
    needs: Test
    runs-on:  ubuntu-latest
    steps:
      - name: Checkout source
        uses: actions/checkout@v4

      - name: Setup go
        uses: actions/setup-go@v5
        with:
          go-version: '1.24'

      - name: Setup Sqlc
        uses: sqlc-dev/setup-sqlc@v4
        with:
          sqlc-version: '1.25.0'

      - name: Setup mockery
        uses: brokeyourbike/go-mockery-action@v0
        with:
          mockery-version: '2.53.3'

      - name: Build
        run: |
          go mod download
          make gen
          env GOOS=linux go build -o bin/backend cmd/backend/main.go

      - name: Set up Docker Buildx
        uses: docker/setup-buildx-action@v3

      - name: Login to Docker Hub
        uses: docker/login-action@v3
        with:
          username: ${{ secrets.DOCKER_REGISTRY_USERNAME }}
          password: ${{ secrets.DOCKER_REGISTRY_TOKEN }}

      - name: Build and Push Docker image
        uses: docker/build-push-action@v6
        with:
          cache-from: type=gha
          cache-to: type=gha,mode=max
          push: true
          tags: |
            nycusdc/clustron-backend:pr-${{ github.event.number }}
            nycusdc/clustron-backend:${{ github.sha }}
          context: .

  Deploy:
    name: Deploy
    needs: Build
    runs-on: ubuntu-latest
    steps:
      - name: Extract PR body for webhook
        uses: NYCU-SDC/Extract-PRbody@V1.0
        id: extract
        with:
          pr_body: ${{ github.event.pull_request.body }}

      - name: Process PR body for webhook
        run: |
          PR_TYPE=$(jq -Rs . << 'EOF'
          ${{ steps.extract.outputs.type_block }}
          EOF
          )
          
          PR_PURPOSE=$(jq -Rs . << 'EOF'
          ${{ steps.extract.outputs.purpose_block }}
          EOF
          )
          
          {
            echo "PR_TYPE=$PR_TYPE"
            echo "PR_PURPOSE=$PR_PURPOSE"
          } >> "$GITHUB_ENV"

      - name: Trigger n8n Snapshot Webhook
        run: |
          json=$(jq -n \
            --arg title "Clustron" \
            --arg repo "${{ github.repository }}" \
            --arg branch "${{ github.head_ref || github.ref_name }}" \
            --arg commit "${{ github.sha }}" \
            --arg pr_number "${{ github.event.number }}" \
            --arg pr_title "${{ github.event.pull_request.title }}" \
            --arg pr_type "$PR_TYPE" \
            --arg pr_purpose "$PR_PURPOSE" \
            '{
              source: {
                title: $title,
                repo: $repo,
                branch: $branch,
                commit: $commit,
                pr_number: $pr_number,
                pr_title: $pr_title,
                pr_type: $pr_type,
                pr_purpose: $pr_purpose
              },
              method: "deploy",
              metadata: {
                environment: "snapshot",
                component: "backend"
              },
              setup: {
                inject_secret: {
                  enable: true,
                  project: "clustron",
                  environment: "snapshot",
                  secrets: [
                    {
                      path: "/google-oauth",
                      secret_name: "CLIENT_ID",
                      env_name: "GOOGLE_OAUTH_CLIENT_ID"
                    },
                    {
                      path: "/google-oauth",
                      secret_name: "CLIENT_SECRET",
                      env_name: "GOOGLE_OAUTH_CLIENT_SECRET"
                    },
                    {
                      path: "/nycu-oauth",
                      secret_name: "CLIENT_ID",
                      env_name: "NYCU_OAUTH_CLIENT_ID"
                    },
                    {
                      path: "/nycu-oauth",
                      secret_name: "CLIENT_SECRET",
                      env_name: "NYCU_OAUTH_CLIENT_SECRET"
                    },
                    {
                      path: "/",
                      secret_name: "JWT_SECRET",
                      env_name: "SECRET"
                    },
                    {
                      path: "/",
                      secret_name: "OAUTH_PROXY_TOKEN",
                      env_name: "OAUTH_PROXY_SECRET"
                    },
                    {
                      path: "/",
                      secret_name: "SLURM_TOKEN_HELPER_URL",
                      env_name: "SLURM_TOKEN_HELPER_URL"
                    },
                    {
                      path: "/",
                      secret_name: "SLURM_RESTFUL_BASE_URL",
                      env_name: "SLURM_RESTFUL_BASE_URL"
                    }
                  ]
                }
              },
              post: {
                notify_discord: {
                  enable: true,
                  channel: "clustron-activity"
                },
                setup_domain: {
                  enable: true,
                  title: "Endpoint",
                  name: "api.pr-${{ github.event.pull_request.number }}.clustron.sdc.nycu.club",
                  value: "default-eng-deploy:internal"
                }
              }
            }')
          
          echo "===== JSON to send ====="
          echo "$json"
          
          curl --location --request POST 'https://webhook.sdc.nycu.club/webhook/deploy' \
            --header 'Content-Type: application/json' \
            --header 'x-deploy-token: ${{ secrets.N8N_DEPLOY_TOKEN }}' \
<<<<<<< HEAD
              --data-raw '{
            "source": {
              "title": "Clustron",
              "repo": "${{ github.repository }}",
              "branch": "${{ github.head_ref || github.ref_name }}",
              "commit": "${{ github.sha }}",
              "pr_number": "${{ github.event.number }}",
              "pr_title": "${{ github.event.pull_request.title }}",
              "pr_type": "${{ env.PR_TYPE }}",
              "pr_purpose": "${{ env.PR_PURPOSE }}"
            },
            "method": "deploy",
            "metadata": {
              "environment": "snapshot",
              "component": "backend"
            },
            "setup": {
              "inject_secret": {
                "enable": true,
                "project": "clustron",
                "environment": "snapshot",
                "secrets": [
                  {
                    "path": "/google-oauth",
                    "secret_name": "CLIENT_ID",
                    "env_name": "GOOGLE_OAUTH_CLIENT_ID"
                  },
                  {
                    "path": "/google-oauth",
                    "secret_name": "CLIENT_SECRET",
                    "env_name": "GOOGLE_OAUTH_CLIENT_SECRET"
                  },
                  {
                    "path": "/nycu-oauth",
                    "secret_name": "CLIENT_ID",
                    "env_name": "NYCU_OAUTH_CLIENT_ID"
                  },
                  {
                    "path": "/nycu-oauth",
                    "secret_name": "CLIENT_SECRET",
                    "env_name": "NYCU_OAUTH_CLIENT_SECRET"
                  },
                  {
                    "path": "/",
                    "secret_name": "JWT_SECRET",
                    "env_name": "SECRET"
                  },
                  {
                    "path": "/",
                    "secret_name": "OAUTH_PROXY_TOKEN",
                    "env_name": "OAUTH_PROXY_SECRET"
                  },
                  {
                    "path": "/",
                    "secret_name": "SLURM_TOKEN_HELPER_URL",
                    "env_name": "SLURM_TOKEN_HELPER_URL"
                  },
                  {
                    "path": "/",
                    "secret_name": "SLURM_RESTFUL_BASE_URL",
                    "env_name": "SLURM_RESTFUL_BASE_URL"
                  }
                ]
              }
            },
            "post": {
              "notify_discord": {
                "enable": true,
                "channel": "clustron-activity"
              },
              "setup_domain": {
                "enable": true,
                "title": "Endpoint",
                "name": "api.pr-${{ github.event.pull_request.number }}.clustron.sdc.nycu.club",
                "value": "default-eng-deploy:internal"
              }
            }
          }'
=======
            --data "$json"
>>>>>>> 8152d925
<|MERGE_RESOLUTION|>--- conflicted
+++ resolved
@@ -233,85 +233,4 @@
           curl --location --request POST 'https://webhook.sdc.nycu.club/webhook/deploy' \
             --header 'Content-Type: application/json' \
             --header 'x-deploy-token: ${{ secrets.N8N_DEPLOY_TOKEN }}' \
-<<<<<<< HEAD
-              --data-raw '{
-            "source": {
-              "title": "Clustron",
-              "repo": "${{ github.repository }}",
-              "branch": "${{ github.head_ref || github.ref_name }}",
-              "commit": "${{ github.sha }}",
-              "pr_number": "${{ github.event.number }}",
-              "pr_title": "${{ github.event.pull_request.title }}",
-              "pr_type": "${{ env.PR_TYPE }}",
-              "pr_purpose": "${{ env.PR_PURPOSE }}"
-            },
-            "method": "deploy",
-            "metadata": {
-              "environment": "snapshot",
-              "component": "backend"
-            },
-            "setup": {
-              "inject_secret": {
-                "enable": true,
-                "project": "clustron",
-                "environment": "snapshot",
-                "secrets": [
-                  {
-                    "path": "/google-oauth",
-                    "secret_name": "CLIENT_ID",
-                    "env_name": "GOOGLE_OAUTH_CLIENT_ID"
-                  },
-                  {
-                    "path": "/google-oauth",
-                    "secret_name": "CLIENT_SECRET",
-                    "env_name": "GOOGLE_OAUTH_CLIENT_SECRET"
-                  },
-                  {
-                    "path": "/nycu-oauth",
-                    "secret_name": "CLIENT_ID",
-                    "env_name": "NYCU_OAUTH_CLIENT_ID"
-                  },
-                  {
-                    "path": "/nycu-oauth",
-                    "secret_name": "CLIENT_SECRET",
-                    "env_name": "NYCU_OAUTH_CLIENT_SECRET"
-                  },
-                  {
-                    "path": "/",
-                    "secret_name": "JWT_SECRET",
-                    "env_name": "SECRET"
-                  },
-                  {
-                    "path": "/",
-                    "secret_name": "OAUTH_PROXY_TOKEN",
-                    "env_name": "OAUTH_PROXY_SECRET"
-                  },
-                  {
-                    "path": "/",
-                    "secret_name": "SLURM_TOKEN_HELPER_URL",
-                    "env_name": "SLURM_TOKEN_HELPER_URL"
-                  },
-                  {
-                    "path": "/",
-                    "secret_name": "SLURM_RESTFUL_BASE_URL",
-                    "env_name": "SLURM_RESTFUL_BASE_URL"
-                  }
-                ]
-              }
-            },
-            "post": {
-              "notify_discord": {
-                "enable": true,
-                "channel": "clustron-activity"
-              },
-              "setup_domain": {
-                "enable": true,
-                "title": "Endpoint",
-                "name": "api.pr-${{ github.event.pull_request.number }}.clustron.sdc.nycu.club",
-                "value": "default-eng-deploy:internal"
-              }
-            }
-          }'
-=======
-            --data "$json"
->>>>>>> 8152d925
+            --data "$json"