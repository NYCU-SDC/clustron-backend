--- conflicted
+++ resolved
@@ -1,8 +1,5 @@
 .idea
 bin
-<<<<<<< HEAD
-=======
 
 .env
->>>>>>> 2cdaacad
 config.yaml