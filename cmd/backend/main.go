package main

import (
	"clustron-backend/internal"
	"clustron-backend/internal/auth"
	"clustron-backend/internal/config"
	"clustron-backend/internal/group"
	"clustron-backend/internal/jwt"
	"clustron-backend/internal/setting"
	"clustron-backend/internal/trace"
	"clustron-backend/internal/user"
	"context"
	"errors"
	"fmt"
	"log"
	"net/http"
	"os"
	"os/signal"
	"syscall"
	"time"

	databaseutil "github.com/NYCU-SDC/summer/pkg/database"
	logutil "github.com/NYCU-SDC/summer/pkg/log"
	"github.com/NYCU-SDC/summer/pkg/middleware"
	"github.com/google/uuid"
	_ "github.com/jackc/pgx/v5"
	"github.com/jackc/pgx/v5/pgxpool"
	"go.opentelemetry.io/otel"
	"go.opentelemetry.io/otel/exporters/otlp/otlptrace/otlptracegrpc"
	"go.opentelemetry.io/otel/propagation"
	"go.opentelemetry.io/otel/sdk/resource"
	sdktrace "go.opentelemetry.io/otel/sdk/trace"
	semconv "go.opentelemetry.io/otel/semconv/v1.6.1"
	"go.uber.org/zap"
	"google.golang.org/grpc"
	"google.golang.org/grpc/credentials/insecure"
)

var AppName = "no-app-name"

var Version = "no-version"

var BuildTime = "no-build-time"

var CommitHash = "no-commit-hash"

func main() {
	AppName = os.Getenv("APP_NAME")
	if AppName == "" {
		AppName = "clustron-backend"
	}

	if BuildTime == "no-build-time" {
		now := time.Now()
		BuildTime = "not provided (now: " + now.Format(time.RFC3339) + ")"
	}

	appMetadata := []zap.Field{
		zap.String("app_name", AppName),
		zap.String("version", Version),
		zap.String("build_time", BuildTime),
		zap.String("commit_hash", CommitHash),
	}

	cfg, cfgLog := config.Load()
	err := cfg.Validate()
	if err != nil {
		if errors.Is(err, config.ErrDatabaseURLRequired) {
			title := "Database URL is required"
			message := "Please set the DATABASE_URL environment variable or provide a config file with the database_url key."
			message = EarlyApplicationFailed(title, message)
			log.Fatal(message)
		} else {
			log.Fatalf("Failed to validate config: %v, exiting...", err)
		}
	}

	logger, err := initLogger(&cfg, appMetadata)
	if err != nil {
		log.Fatalf("Failed to initialize logger: %v, exiting...", err)
	}

	cfgLog.FlushToZap(logger)

	if cfg.Secret == config.DefaultSecret && !cfg.Debug {
		logger.Warn("Default secret detected in production environment, replace it with a secure random string")
		cfg.Secret = uuid.New().String()
	}

	logger.Info("Application initialization", zap.Bool("debug", cfg.Debug), zap.String("host", cfg.Host), zap.String("port", cfg.Port))

	logger.Info("Starting database migration...")

	err = databaseutil.MigrationUp(cfg.MigrationSource, cfg.DatabaseURL, logger)
	if err != nil {
		logger.Fatal("Failed to run database migration", zap.Error(err))
	}

	dbPool, err := initDatabasePool(cfg.DatabaseURL)
	if err != nil {
		logger.Fatal("Failed to initialize database pool", zap.Error(err))
	}
	defer dbPool.Close()

	shutdown, err := initOpenTelemetry(AppName, Version, BuildTime, CommitHash, cfg.OtelCollectorUrl)
	if err != nil {
		logger.Fatal("Failed to initialize OpenTelemetry", zap.Error(err))
	}

	validator := internal.NewValidator()
	problemWriter := internal.NewProblemWriter()

	// Service
	userService := user.NewService(logger, dbPool)
	jwtService := jwt.NewService(logger, cfg.Secret, 15*time.Minute, 24*time.Hour, userService, dbPool)
<<<<<<< HEAD
	groupService := group.NewService(logger, dbPool, userService)
=======
	settingService := setting.NewService(logger, dbPool)
	groupService := group.NewService(logger, dbPool)
>>>>>>> c95f3dbd

	// Handler
	authHandler := auth.NewHandler(cfg, logger, validator, problemWriter, userService, jwtService, settingService)
	jwtHandler := jwt.NewHandler(logger, validator, problemWriter, jwtService)
	settingHandler := setting.NewHandler(logger, validator, problemWriter, settingService)
	groupHandler := group.NewHandler(logger, validator, problemWriter, groupService, groupService)

	// Basic Middleware
	traceMiddleware := trace.NewMiddleware(logger, cfg.Debug)
	recovered := middleware.NewSet(traceMiddleware.RecoverMiddleware)
	traced := recovered.Append(traceMiddleware.TraceMiddleWare)

	// Auth Middleware
	jwtMiddleware := jwt.NewMiddleware(jwtService, logger)
	authMiddleware := traced.Append(jwtMiddleware.HandlerFunc)

	// HTTP Server
	mux := http.NewServeMux()
	mux.HandleFunc("GET /api/login/oauth/{provider}", traced.HandlerFunc(authHandler.Oauth2Start))
	mux.HandleFunc("GET /api/oauth/{provider}/callback", traced.HandlerFunc(authHandler.Callback))
	mux.HandleFunc("GET /api/oauth/debug/token", traced.HandlerFunc(authHandler.DebugToken))
	mux.HandleFunc("GET /api/refreshToken/{refreshToken}", traced.HandlerFunc(jwtHandler.RefreshToken))

	mux.HandleFunc("GET /api/settings", authMiddleware.HandlerFunc(settingHandler.GetUserSettingHandler))
	mux.HandleFunc("PUT /api/settings", authMiddleware.HandlerFunc(settingHandler.UpdateUserSettingHandler))
	mux.HandleFunc("GET /api/publickey", authMiddleware.HandlerFunc(settingHandler.GetUserPublicKeysHandler))
	mux.HandleFunc("POST /api/publickey", authMiddleware.HandlerFunc(settingHandler.AddUserPublicKeyHandler))
	mux.HandleFunc("DELETE /api/publickey", authMiddleware.HandlerFunc(settingHandler.DeletePublicKeyHandler))

	mux.HandleFunc("GET /api/groups", authMiddleware.HandlerFunc(groupHandler.GetAllHandler))
	mux.HandleFunc("POST /api/groups", authMiddleware.HandlerFunc(groupHandler.CreateHandler))
	mux.HandleFunc("GET /api/groups/{group_id}", authMiddleware.HandlerFunc(groupHandler.GetByIDHandler))
	mux.HandleFunc("POST /api/groups/{group_id}/archive", authMiddleware.HandlerFunc(groupHandler.ArchiveHandler))
	mux.HandleFunc("POST /api/groups/{group_id}/unarchive", authMiddleware.HandlerFunc(groupHandler.UnarchiveHandler))

	// handle interrupt signal
	ctx, stop := signal.NotifyContext(context.Background(), os.Interrupt, syscall.SIGTERM)
	defer stop()

	srv := &http.Server{
		Addr:    cfg.Host + ":" + cfg.Port,
		Handler: mux,
	}

	go func() {
		logger.Info("Starting listening request", zap.String("host", cfg.Host), zap.String("port", cfg.Port))
		if err := srv.ListenAndServe(); err != nil && !errors.Is(err, http.ErrServerClosed) {
			logger.Fatal("Fail to start server with error", zap.Error(err))
		}
	}()

	// wait for context close
	<-ctx.Done()
	logger.Info("Shutting down gracefully...")

	shutdownCtx, cancel := context.WithTimeout(context.Background(), 5*time.Second)
	defer cancel()
	if err := srv.Shutdown(shutdownCtx); err != nil {
		logger.Error("Server forced to shutdown", zap.Error(err))
	}

	otelCtx, otelCancel := context.WithTimeout(context.Background(), 5*time.Second)
	defer otelCancel()
	if err := shutdown(otelCtx); err != nil {
		logger.Error("Forced to shutdown OpenTelemetry", zap.Error(err))
	}

	logger.Info("Successfully shutdown")
}

func initLogger(cfg *config.Config, appMetadata []zap.Field) (*zap.Logger, error) {
	var err error
	var logger *zap.Logger
	if cfg.Debug {
		logger, err = logutil.ZapDevelopmentConfig().Build()
		if err != nil {
			return nil, err
		}
		logger.Info("Running in debug mode", appMetadata...)
	} else {
		logger, err = logutil.ZapProductionConfig().Build()
		if err != nil {
			return nil, err
		}

		logger = logger.With(appMetadata...)
	}
	defer func() {
		err := logger.Sync()
		if err != nil {
			zap.S().Errorw("Failed to sync logger", zap.Error(err))
		}
	}()

	return logger, nil
}

func initDatabasePool(databaseURL string) (*pgxpool.Pool, error) {
	poolConfig, err := pgxpool.ParseConfig(databaseURL)
	if err != nil {
		return nil, err
	}

	dbPool, err := pgxpool.NewWithConfig(context.Background(), poolConfig)
	if err != nil {
		return nil, err
	}
	return dbPool, nil
}

func initOpenTelemetry(appName, version, buildTime, commitHash, otelCollectorUrl string) (func(context.Context) error, error) {
	ctx := context.Background()

	serviceName := semconv.ServiceNameKey.String(appName)
	serviceVersion := semconv.ServiceVersionKey.String(version)
	serviceNamespace := semconv.ServiceNamespaceKey.String("example")
	serviceCommitHash := semconv.ServiceVersionKey.String(commitHash)

	res, err := resource.New(ctx,
		resource.WithAttributes(
			serviceName,
			serviceVersion,
			serviceNamespace,
			serviceCommitHash,
		),
	)
	if err != nil {
		return nil, fmt.Errorf("failed to create resource: %w", err)
	}

	options := []sdktrace.TracerProviderOption{
		sdktrace.WithResource(res),
		sdktrace.WithSampler(sdktrace.AlwaysSample()),
	}

	if otelCollectorUrl != "" {
		conn, err := initGrpcConn(otelCollectorUrl)
		if err != nil {
			return nil, fmt.Errorf("failed to create gRPC connection: %w", err)
		}

		traceExporter, err := otlptracegrpc.New(ctx, otlptracegrpc.WithGRPCConn(conn))
		if err != nil {
			return nil, fmt.Errorf("failed to create trace exporter: %w", err)
		}

		bsp := sdktrace.NewBatchSpanProcessor(traceExporter)
		options = append(options, sdktrace.WithSpanProcessor(bsp))
	}

	tracerProvider := sdktrace.NewTracerProvider(options...)

	otel.SetTracerProvider(tracerProvider)
	otel.SetTextMapPropagator(propagation.NewCompositeTextMapPropagator(
		propagation.TraceContext{},
		propagation.Baggage{},
	))

	return tracerProvider.Shutdown, nil
}

func initGrpcConn(target string) (*grpc.ClientConn, error) {
	conn, err := grpc.NewClient(target, grpc.WithTransportCredentials(insecure.NewCredentials()))
	if err != nil {
		return nil, fmt.Errorf("failed to create gRPC connection: %w", err)
	}

	return conn, nil
}

func EarlyApplicationFailed(title, action string) string {
	result := `
-----------------------------------------
Application Failed to Start
-----------------------------------------

# What's wrong?
%s

# How to fix it?
%s

`

	result = fmt.Sprintf(result, title, action)
	return result
}<|MERGE_RESOLUTION|>--- conflicted
+++ resolved
@@ -12,15 +12,8 @@
 	"context"
 	"errors"
 	"fmt"
-	"log"
-	"net/http"
-	"os"
-	"os/signal"
-	"syscall"
-	"time"
-
 	databaseutil "github.com/NYCU-SDC/summer/pkg/database"
-	logutil "github.com/NYCU-SDC/summer/pkg/log"
+	"github.com/NYCU-SDC/summer/pkg/log"
 	"github.com/NYCU-SDC/summer/pkg/middleware"
 	"github.com/google/uuid"
 	_ "github.com/jackc/pgx/v5"
@@ -34,6 +27,12 @@
 	"go.uber.org/zap"
 	"google.golang.org/grpc"
 	"google.golang.org/grpc/credentials/insecure"
+	"log"
+	"net/http"
+	"os"
+	"os/signal"
+	"syscall"
+	"time"
 )
 
 var AppName = "no-app-name"
@@ -113,12 +112,8 @@
 	// Service
 	userService := user.NewService(logger, dbPool)
 	jwtService := jwt.NewService(logger, cfg.Secret, 15*time.Minute, 24*time.Hour, userService, dbPool)
-<<<<<<< HEAD
+	settingService := setting.NewService(logger, dbPool)
 	groupService := group.NewService(logger, dbPool, userService)
-=======
-	settingService := setting.NewService(logger, dbPool)
-	groupService := group.NewService(logger, dbPool)
->>>>>>> c95f3dbd
 
 	// Handler
 	authHandler := auth.NewHandler(cfg, logger, validator, problemWriter, userService, jwtService, settingService)
